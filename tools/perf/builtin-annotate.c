/*
 * builtin-annotate.c
 *
 * Builtin annotate command: Analyze the perf.data input file,
 * look up and read DSOs and symbol information and display
 * a histogram of results, along various sorting keys.
 */
#include "builtin.h"

#include "util/util.h"

#include "util/color.h"
#include <linux/list.h>
#include "util/cache.h"
#include <linux/rbtree.h>
#include "util/symbol.h"
#include "util/string.h"

#include "perf.h"
#include "util/debug.h"

#include "util/event.h"
#include "util/parse-options.h"
#include "util/parse-events.h"
#include "util/thread.h"
#include "util/sort.h"
#include "util/hist.h"
<<<<<<< HEAD
#include "util/data_map.h"
=======
#include "util/session.h"
>>>>>>> 2fbe74b9

static char		const *input_name = "perf.data";

static int		force;

static int		full_paths;

static int		print_line;

struct sym_hist {
	u64		sum;
	u64		ip[0];
};

struct sym_ext {
	struct rb_node	node;
	double		percent;
	char		*path;
};

struct sym_priv {
	struct sym_hist	*hist;
	struct sym_ext	*ext;
};

<<<<<<< HEAD
static struct symbol_conf symbol_conf = {
	.priv_size	  = sizeof(struct sym_priv),
	.try_vmlinux_path = true,
};

=======
>>>>>>> 2fbe74b9
static const char *sym_hist_filter;

static int symbol_filter(struct map *map __used, struct symbol *sym)
{
	if (sym_hist_filter == NULL ||
	    strcmp(sym->name, sym_hist_filter) == 0) {
		struct sym_priv *priv = symbol__priv(sym);
		const int size = (sizeof(*priv->hist) +
				  (sym->end - sym->start) * sizeof(u64));

		priv->hist = malloc(size);
		if (priv->hist)
			memset(priv->hist, 0, size);
		return 0;
	}
	/*
	 * FIXME: We should really filter it out, as we don't want to go thru symbols
	 * we're not interested, and if a DSO ends up with no symbols, delete it too,
	 * but right now the kernel loading routines in symbol.c bail out if no symbols
	 * are found, fix it later.
	 */
	return 0;
}

/*
 * collect histogram counts
 */
static void hist_hit(struct hist_entry *he, u64 ip)
{
	unsigned int sym_size, offset;
	struct symbol *sym = he->sym;
	struct sym_priv *priv;
	struct sym_hist *h;

	he->count++;

	if (!sym || !he->map)
		return;

	priv = symbol__priv(sym);
	if (!priv->hist)
		return;

	sym_size = sym->end - sym->start;
	offset = ip - sym->start;

	if (verbose)
		fprintf(stderr, "%s: ip=%Lx\n", __func__,
			he->map->unmap_ip(he->map, ip));

	if (offset >= sym_size)
		return;

	h = priv->hist;
	h->sum++;
	h->ip[offset]++;

	if (verbose >= 3)
		printf("%p %s: count++ [ip: %p, %08Lx] => %Ld\n",
			(void *)(unsigned long)he->sym->start,
			he->sym->name,
			(void *)(unsigned long)ip, ip - he->sym->start,
			h->ip[offset]);
}

<<<<<<< HEAD
static int hist_entry__add(struct addr_location *al, u64 count)
{
	bool hit;
	struct hist_entry *he = __hist_entry__add(al, NULL, count, &hit);
=======
static int perf_session__add_hist_entry(struct perf_session *self,
					struct addr_location *al, u64 count)
{
	bool hit;
	struct hist_entry *he = __perf_session__add_hist_entry(self, al, NULL,
							       count, &hit);
>>>>>>> 2fbe74b9
	if (he == NULL)
		return -ENOMEM;
	hist_hit(he, al->addr);
	return 0;
}

<<<<<<< HEAD
static int process_sample_event(event_t *event)
=======
static int process_sample_event(event_t *event, struct perf_session *session)
>>>>>>> 2fbe74b9
{
	struct addr_location al;

	dump_printf("(IP, %d): %d: %p\n", event->header.misc,
		    event->ip.pid, (void *)(long)event->ip.ip);

<<<<<<< HEAD
	if (event__preprocess_sample(event, &al, symbol_filter) < 0) {
=======
	if (event__preprocess_sample(event, session, &al, symbol_filter) < 0) {
>>>>>>> 2fbe74b9
		fprintf(stderr, "problem processing %d event, skipping it.\n",
			event->header.type);
		return -1;
	}

<<<<<<< HEAD
	if (hist_entry__add(&al, 1)) {
=======
	if (!al.filtered && perf_session__add_hist_entry(session, &al, 1)) {
>>>>>>> 2fbe74b9
		fprintf(stderr, "problem incrementing symbol count, "
				"skipping event\n");
		return -1;
	}

	return 0;
}

static int parse_line(FILE *file, struct hist_entry *he, u64 len)
{
	struct symbol *sym = he->sym;
	char *line = NULL, *tmp, *tmp2;
	static const char *prev_line;
	static const char *prev_color;
	unsigned int offset;
	size_t line_len;
	u64 start;
	s64 line_ip;
	int ret;
	char *c;

	if (getline(&line, &line_len, file) < 0)
		return -1;
	if (!line)
		return -1;

	c = strchr(line, '\n');
	if (c)
		*c = 0;

	line_ip = -1;
	offset = 0;
	ret = -2;

	/*
	 * Strip leading spaces:
	 */
	tmp = line;
	while (*tmp) {
		if (*tmp != ' ')
			break;
		tmp++;
	}

	if (*tmp) {
		/*
		 * Parse hexa addresses followed by ':'
		 */
		line_ip = strtoull(tmp, &tmp2, 16);
		if (*tmp2 != ':')
			line_ip = -1;
	}

	start = he->map->unmap_ip(he->map, sym->start);

	if (line_ip != -1) {
		const char *path = NULL;
		unsigned int hits = 0;
		double percent = 0.0;
		const char *color;
		struct sym_priv *priv = symbol__priv(sym);
		struct sym_ext *sym_ext = priv->ext;
		struct sym_hist *h = priv->hist;

		offset = line_ip - start;
		if (offset < len)
			hits = h->ip[offset];

		if (offset < len && sym_ext) {
			path = sym_ext[offset].path;
			percent = sym_ext[offset].percent;
		} else if (h->sum)
			percent = 100.0 * hits / h->sum;

		color = get_percent_color(percent);

		/*
		 * Also color the filename and line if needed, with
		 * the same color than the percentage. Don't print it
		 * twice for close colored ip with the same filename:line
		 */
		if (path) {
			if (!prev_line || strcmp(prev_line, path)
				       || color != prev_color) {
				color_fprintf(stdout, color, " %s", path);
				prev_line = path;
				prev_color = color;
			}
		}

		color_fprintf(stdout, color, " %7.2f", percent);
		printf(" :	");
		color_fprintf(stdout, PERF_COLOR_BLUE, "%s\n", line);
	} else {
		if (!*line)
			printf("         :\n");
		else
			printf("         :	%s\n", line);
	}

	return 0;
}

static struct rb_root root_sym_ext;

static void insert_source_line(struct sym_ext *sym_ext)
{
	struct sym_ext *iter;
	struct rb_node **p = &root_sym_ext.rb_node;
	struct rb_node *parent = NULL;

	while (*p != NULL) {
		parent = *p;
		iter = rb_entry(parent, struct sym_ext, node);

		if (sym_ext->percent > iter->percent)
			p = &(*p)->rb_left;
		else
			p = &(*p)->rb_right;
	}

	rb_link_node(&sym_ext->node, parent, p);
	rb_insert_color(&sym_ext->node, &root_sym_ext);
}

static void free_source_line(struct hist_entry *he, int len)
{
	struct sym_priv *priv = symbol__priv(he->sym);
	struct sym_ext *sym_ext = priv->ext;
	int i;

	if (!sym_ext)
		return;

	for (i = 0; i < len; i++)
		free(sym_ext[i].path);
	free(sym_ext);

	priv->ext = NULL;
	root_sym_ext = RB_ROOT;
}

/* Get the filename:line for the colored entries */
static void
get_source_line(struct hist_entry *he, int len, const char *filename)
{
	struct symbol *sym = he->sym;
	u64 start;
	int i;
	char cmd[PATH_MAX * 2];
	struct sym_ext *sym_ext;
	struct sym_priv *priv = symbol__priv(sym);
	struct sym_hist *h = priv->hist;

	if (!h->sum)
		return;

	sym_ext = priv->ext = calloc(len, sizeof(struct sym_ext));
	if (!priv->ext)
		return;

	start = he->map->unmap_ip(he->map, sym->start);

	for (i = 0; i < len; i++) {
		char *path = NULL;
		size_t line_len;
		u64 offset;
		FILE *fp;

		sym_ext[i].percent = 100.0 * h->ip[i] / h->sum;
		if (sym_ext[i].percent <= 0.5)
			continue;

		offset = start + i;
		sprintf(cmd, "addr2line -e %s %016llx", filename, offset);
		fp = popen(cmd, "r");
		if (!fp)
			continue;

		if (getline(&path, &line_len, fp) < 0 || !line_len)
			goto next;

		sym_ext[i].path = malloc(sizeof(char) * line_len + 1);
		if (!sym_ext[i].path)
			goto next;

		strcpy(sym_ext[i].path, path);
		insert_source_line(&sym_ext[i]);

	next:
		pclose(fp);
	}
}

static void print_summary(const char *filename)
{
	struct sym_ext *sym_ext;
	struct rb_node *node;

	printf("\nSorted summary for file %s\n", filename);
	printf("----------------------------------------------\n\n");

	if (RB_EMPTY_ROOT(&root_sym_ext)) {
		printf(" Nothing higher than %1.1f%%\n", MIN_GREEN);
		return;
	}

	node = rb_first(&root_sym_ext);
	while (node) {
		double percent;
		const char *color;
		char *path;

		sym_ext = rb_entry(node, struct sym_ext, node);
		percent = sym_ext->percent;
		color = get_percent_color(percent);
		path = sym_ext->path;

		color_fprintf(stdout, color, " %7.2f %s", percent, path);
		node = rb_next(node);
	}
}

static void annotate_sym(struct hist_entry *he)
{
	struct map *map = he->map;
	struct dso *dso = map->dso;
	struct symbol *sym = he->sym;
	const char *filename = dso->long_name, *d_filename;
	u64 len;
	char command[PATH_MAX*2];
	FILE *file;

	if (!filename)
		return;

	if (verbose)
		fprintf(stderr, "%s: filename=%s, sym=%s, start=%Lx, end=%Lx\n",
			__func__, filename, sym->name,
			map->unmap_ip(map, sym->start),
			map->unmap_ip(map, sym->end));

	if (full_paths)
		d_filename = filename;
	else
		d_filename = basename(filename);

	len = sym->end - sym->start;

	if (print_line) {
		get_source_line(he, len, filename);
		print_summary(filename);
	}

	printf("\n\n------------------------------------------------\n");
	printf(" Percent |	Source code & Disassembly of %s\n", d_filename);
	printf("------------------------------------------------\n");

	if (verbose >= 2)
		printf("annotating [%p] %30s : [%p] %30s\n",
		       dso, dso->long_name, sym, sym->name);

	sprintf(command, "objdump --start-address=0x%016Lx --stop-address=0x%016Lx -dS %s|grep -v %s",
		map->unmap_ip(map, sym->start), map->unmap_ip(map, sym->end),
		filename, filename);

	if (verbose >= 3)
		printf("doing: %s\n", command);

	file = popen(command, "r");
	if (!file)
		return;

	while (!feof(file)) {
		if (parse_line(file, he, len) < 0)
			break;
	}

	pclose(file);
	if (print_line)
		free_source_line(he, len);
}

static void perf_session__find_annotations(struct perf_session *self)
{
	struct rb_node *nd;
<<<<<<< HEAD

	for (nd = rb_first(&output_hists); nd; nd = rb_next(nd)) {
		struct hist_entry *he = rb_entry(nd, struct hist_entry, rb_node);
		struct sym_priv *priv;

=======

	for (nd = rb_first(&self->hists); nd; nd = rb_next(nd)) {
		struct hist_entry *he = rb_entry(nd, struct hist_entry, rb_node);
		struct sym_priv *priv;

>>>>>>> 2fbe74b9
		if (he->sym == NULL)
			continue;

		priv = symbol__priv(he->sym);
		if (priv->hist == NULL)
			continue;

		annotate_sym(he);
		/*
		 * Since we have a hist_entry per IP for the same symbol, free
		 * he->sym->hist to signal we already processed this symbol.
		 */
		free(priv->hist);
		priv->hist = NULL;
	}
}

<<<<<<< HEAD
static struct perf_file_handler file_handler = {
=======
static struct perf_event_ops event_ops = {
>>>>>>> 2fbe74b9
	.process_sample_event	= process_sample_event,
	.process_mmap_event	= event__process_mmap,
	.process_comm_event	= event__process_comm,
	.process_fork_event	= event__process_task,
};

static int __cmd_annotate(void)
{
<<<<<<< HEAD
	struct perf_header *header;
	struct thread *idle;
	int ret;

	idle = register_idle_thread();
	register_perf_file_handler(&file_handler);

	ret = mmap_dispatch_perf_file(&header, input_name, 0, 0,
				      &event__cwdlen, &event__cwd);
	if (ret)
		return ret;

	if (dump_trace) {
		event__print_totals();
		return 0;
	}

	if (verbose > 3)
		threads__fprintf(stdout);
=======
	int ret;
	struct perf_session *session;

	session = perf_session__new(input_name, O_RDONLY, force);
	if (session == NULL)
		return -ENOMEM;

	ret = perf_session__process_events(session, &event_ops);
	if (ret)
		goto out_delete;

	if (dump_trace) {
		event__print_totals();
		goto out_delete;
	}

	if (verbose > 3)
		perf_session__fprintf(session, stdout);
>>>>>>> 2fbe74b9

	if (verbose > 2)
		dsos__fprintf(stdout);

<<<<<<< HEAD
	collapse__resort();
	output__resort(event__total[0]);

	find_annotations();

=======
	perf_session__collapse_resort(session);
	perf_session__output_resort(session, session->event_total[0]);
	perf_session__find_annotations(session);
out_delete:
	perf_session__delete(session);

>>>>>>> 2fbe74b9
	return ret;
}

static const char * const annotate_usage[] = {
	"perf annotate [<options>] <command>",
	NULL
};

static const struct option options[] = {
	OPT_STRING('i', "input", &input_name, "file",
		    "input file name"),
	OPT_STRING('s', "symbol", &sym_hist_filter, "symbol",
		    "symbol to annotate"),
	OPT_BOOLEAN('f', "force", &force, "don't complain, do it"),
	OPT_BOOLEAN('v', "verbose", &verbose,
		    "be more verbose (show symbol address, etc)"),
	OPT_BOOLEAN('D', "dump-raw-trace", &dump_trace,
		    "dump raw trace in ASCII"),
	OPT_STRING('k', "vmlinux", &symbol_conf.vmlinux_name,
		   "file", "vmlinux pathname"),
	OPT_BOOLEAN('m', "modules", &symbol_conf.use_modules,
		    "load module symbols - WARNING: use only with -k and LIVE kernel"),
	OPT_BOOLEAN('l', "print-line", &print_line,
		    "print matching source lines (may be slow)"),
	OPT_BOOLEAN('P', "full-paths", &full_paths,
		    "Don't shorten the displayed pathnames"),
	OPT_END()
};

int cmd_annotate(int argc, const char **argv, const char *prefix __used)
{
<<<<<<< HEAD
	if (symbol__init(&symbol_conf) < 0)
		return -1;
=======
	argc = parse_options(argc, argv, options, annotate_usage, 0);

	symbol_conf.priv_size = sizeof(struct sym_priv);
	symbol_conf.try_vmlinux_path = true;
>>>>>>> 2fbe74b9

	if (symbol__init() < 0)
		return -1;

	setup_sorting(annotate_usage, options);

	if (argc) {
		/*
		 * Special case: if there's an argument left then assume tha
		 * it's a symbol filter:
		 */
		if (argc > 1)
			usage_with_options(annotate_usage, options);

		sym_hist_filter = argv[0];
	}

	setup_pager();

	if (field_sep && *field_sep == '.') {
		fputs("'.' is the only non valid --field-separator argument\n",
				stderr);
		exit(129);
	}

	return __cmd_annotate();
}<|MERGE_RESOLUTION|>--- conflicted
+++ resolved
@@ -25,11 +25,7 @@
 #include "util/thread.h"
 #include "util/sort.h"
 #include "util/hist.h"
-<<<<<<< HEAD
-#include "util/data_map.h"
-=======
 #include "util/session.h"
->>>>>>> 2fbe74b9
 
 static char		const *input_name = "perf.data";
 
@@ -55,14 +51,6 @@
 	struct sym_ext	*ext;
 };
 
-<<<<<<< HEAD
-static struct symbol_conf symbol_conf = {
-	.priv_size	  = sizeof(struct sym_priv),
-	.try_vmlinux_path = true,
-};
-
-=======
->>>>>>> 2fbe74b9
 static const char *sym_hist_filter;
 
 static int symbol_filter(struct map *map __used, struct symbol *sym)
@@ -128,51 +116,32 @@
 			h->ip[offset]);
 }
 
-<<<<<<< HEAD
-static int hist_entry__add(struct addr_location *al, u64 count)
-{
-	bool hit;
-	struct hist_entry *he = __hist_entry__add(al, NULL, count, &hit);
-=======
 static int perf_session__add_hist_entry(struct perf_session *self,
 					struct addr_location *al, u64 count)
 {
 	bool hit;
 	struct hist_entry *he = __perf_session__add_hist_entry(self, al, NULL,
 							       count, &hit);
->>>>>>> 2fbe74b9
 	if (he == NULL)
 		return -ENOMEM;
 	hist_hit(he, al->addr);
 	return 0;
 }
 
-<<<<<<< HEAD
-static int process_sample_event(event_t *event)
-=======
 static int process_sample_event(event_t *event, struct perf_session *session)
->>>>>>> 2fbe74b9
 {
 	struct addr_location al;
 
 	dump_printf("(IP, %d): %d: %p\n", event->header.misc,
 		    event->ip.pid, (void *)(long)event->ip.ip);
 
-<<<<<<< HEAD
-	if (event__preprocess_sample(event, &al, symbol_filter) < 0) {
-=======
 	if (event__preprocess_sample(event, session, &al, symbol_filter) < 0) {
->>>>>>> 2fbe74b9
 		fprintf(stderr, "problem processing %d event, skipping it.\n",
 			event->header.type);
 		return -1;
 	}
 
-<<<<<<< HEAD
-	if (hist_entry__add(&al, 1)) {
-=======
 	if (!al.filtered && perf_session__add_hist_entry(session, &al, 1)) {
->>>>>>> 2fbe74b9
 		fprintf(stderr, "problem incrementing symbol count, "
 				"skipping event\n");
 		return -1;
@@ -459,19 +428,11 @@
 static void perf_session__find_annotations(struct perf_session *self)
 {
 	struct rb_node *nd;
-<<<<<<< HEAD
-
-	for (nd = rb_first(&output_hists); nd; nd = rb_next(nd)) {
-		struct hist_entry *he = rb_entry(nd, struct hist_entry, rb_node);
-		struct sym_priv *priv;
-
-=======
 
 	for (nd = rb_first(&self->hists); nd; nd = rb_next(nd)) {
 		struct hist_entry *he = rb_entry(nd, struct hist_entry, rb_node);
 		struct sym_priv *priv;
 
->>>>>>> 2fbe74b9
 		if (he->sym == NULL)
 			continue;
 
@@ -489,11 +450,7 @@
 	}
 }
 
-<<<<<<< HEAD
-static struct perf_file_handler file_handler = {
-=======
 static struct perf_event_ops event_ops = {
->>>>>>> 2fbe74b9
 	.process_sample_event	= process_sample_event,
 	.process_mmap_event	= event__process_mmap,
 	.process_comm_event	= event__process_comm,
@@ -502,27 +459,6 @@
 
 static int __cmd_annotate(void)
 {
-<<<<<<< HEAD
-	struct perf_header *header;
-	struct thread *idle;
-	int ret;
-
-	idle = register_idle_thread();
-	register_perf_file_handler(&file_handler);
-
-	ret = mmap_dispatch_perf_file(&header, input_name, 0, 0,
-				      &event__cwdlen, &event__cwd);
-	if (ret)
-		return ret;
-
-	if (dump_trace) {
-		event__print_totals();
-		return 0;
-	}
-
-	if (verbose > 3)
-		threads__fprintf(stdout);
-=======
 	int ret;
 	struct perf_session *session;
 
@@ -541,25 +477,16 @@
 
 	if (verbose > 3)
 		perf_session__fprintf(session, stdout);
->>>>>>> 2fbe74b9
 
 	if (verbose > 2)
 		dsos__fprintf(stdout);
 
-<<<<<<< HEAD
-	collapse__resort();
-	output__resort(event__total[0]);
-
-	find_annotations();
-
-=======
 	perf_session__collapse_resort(session);
 	perf_session__output_resort(session, session->event_total[0]);
 	perf_session__find_annotations(session);
 out_delete:
 	perf_session__delete(session);
 
->>>>>>> 2fbe74b9
 	return ret;
 }
 
@@ -591,15 +518,10 @@
 
 int cmd_annotate(int argc, const char **argv, const char *prefix __used)
 {
-<<<<<<< HEAD
-	if (symbol__init(&symbol_conf) < 0)
-		return -1;
-=======
 	argc = parse_options(argc, argv, options, annotate_usage, 0);
 
 	symbol_conf.priv_size = sizeof(struct sym_priv);
 	symbol_conf.try_vmlinux_path = true;
->>>>>>> 2fbe74b9
 
 	if (symbol__init() < 0)
 		return -1;
