/*
 * linux/arch/arm/mach-omap2/id.c
 *
 * OMAP2 CPU identification code
 *
 * Copyright (C) 2005 Nokia Corporation
 * Written by Tony Lindgren <tony@atomide.com>
 *
 * Copyright (C) 2009-11 Texas Instruments
 * Added OMAP4 support - Santosh Shilimkar <santosh.shilimkar@ti.com>
 *
 * This program is free software; you can redistribute it and/or modify
 * it under the terms of the GNU General Public License version 2 as
 * published by the Free Software Foundation.
 */

#include <linux/module.h>
#include <linux/kernel.h>
#include <linux/init.h>
#include <linux/io.h>

#include <asm/cputype.h>

#include "common.h"
#include <plat/cpu.h>

#include <mach/id.h>

#include "control.h"

static unsigned int omap_revision;

u32 omap_features;

unsigned int omap_rev(void)
{
	return omap_revision;
}
EXPORT_SYMBOL(omap_rev);

int omap_type(void)
{
	u32 val = 0;

	if (cpu_is_omap24xx()) {
		val = omap_ctrl_readl(OMAP24XX_CONTROL_STATUS);
	} else if (cpu_is_omap34xx()) {
		val = omap_ctrl_readl(OMAP343X_CONTROL_STATUS);
	} else if (cpu_is_omap44xx()) {
		val = omap_ctrl_readl(OMAP4_CTRL_MODULE_CORE_STATUS);
	} else {
		pr_err("Cannot detect omap type!\n");
		goto out;
	}

	val &= OMAP2_DEVICETYPE_MASK;
	val >>= 8;

out:
	return val;
}
EXPORT_SYMBOL(omap_type);


/*----------------------------------------------------------------------------*/

#define OMAP_TAP_IDCODE		0x0204
#define OMAP_TAP_DIE_ID_0	0x0218
#define OMAP_TAP_DIE_ID_1	0x021C
#define OMAP_TAP_DIE_ID_2	0x0220
#define OMAP_TAP_DIE_ID_3	0x0224

#define OMAP_TAP_DIE_ID_44XX_0	0x0200
#define OMAP_TAP_DIE_ID_44XX_1	0x0208
#define OMAP_TAP_DIE_ID_44XX_2	0x020c
#define OMAP_TAP_DIE_ID_44XX_3	0x0210

#define read_tap_reg(reg)	__raw_readl(tap_base  + (reg))

struct omap_id {
	u16	hawkeye;	/* Silicon type (Hawkeye id) */
	u8	dev;		/* Device type from production_id reg */
	u32	type;		/* Combined type id copied to omap_revision */
};

/* Register values to detect the OMAP version */
static struct omap_id omap_ids[] __initdata = {
	{ .hawkeye = 0xb5d9, .dev = 0x0, .type = 0x24200024 },
	{ .hawkeye = 0xb5d9, .dev = 0x1, .type = 0x24201024 },
	{ .hawkeye = 0xb5d9, .dev = 0x2, .type = 0x24202024 },
	{ .hawkeye = 0xb5d9, .dev = 0x4, .type = 0x24220024 },
	{ .hawkeye = 0xb5d9, .dev = 0x8, .type = 0x24230024 },
	{ .hawkeye = 0xb68a, .dev = 0x0, .type = 0x24300024 },
};

static void __iomem *tap_base;
static u16 tap_prod_id;

void omap_get_die_id(struct omap_die_id *odi)
{
	if (cpu_is_omap44xx()) {
		odi->id_0 = read_tap_reg(OMAP_TAP_DIE_ID_44XX_0);
		odi->id_1 = read_tap_reg(OMAP_TAP_DIE_ID_44XX_1);
		odi->id_2 = read_tap_reg(OMAP_TAP_DIE_ID_44XX_2);
		odi->id_3 = read_tap_reg(OMAP_TAP_DIE_ID_44XX_3);

		return;
	}
	odi->id_0 = read_tap_reg(OMAP_TAP_DIE_ID_0);
	odi->id_1 = read_tap_reg(OMAP_TAP_DIE_ID_1);
	odi->id_2 = read_tap_reg(OMAP_TAP_DIE_ID_2);
	odi->id_3 = read_tap_reg(OMAP_TAP_DIE_ID_3);
}

static void __init omap24xx_check_revision(void)
{
	int i, j;
	u32 idcode, prod_id;
	u16 hawkeye;
	u8  dev_type, rev;
	struct omap_die_id odi;

	idcode = read_tap_reg(OMAP_TAP_IDCODE);
	prod_id = read_tap_reg(tap_prod_id);
	hawkeye = (idcode >> 12) & 0xffff;
	rev = (idcode >> 28) & 0x0f;
	dev_type = (prod_id >> 16) & 0x0f;
	omap_get_die_id(&odi);

	pr_debug("OMAP_TAP_IDCODE 0x%08x REV %i HAWKEYE 0x%04x MANF %03x\n",
		 idcode, rev, hawkeye, (idcode >> 1) & 0x7ff);
	pr_debug("OMAP_TAP_DIE_ID_0: 0x%08x\n", odi.id_0);
	pr_debug("OMAP_TAP_DIE_ID_1: 0x%08x DEV_REV: %i\n",
		 odi.id_1, (odi.id_1 >> 28) & 0xf);
	pr_debug("OMAP_TAP_DIE_ID_2: 0x%08x\n", odi.id_2);
	pr_debug("OMAP_TAP_DIE_ID_3: 0x%08x\n", odi.id_3);
	pr_debug("OMAP_TAP_PROD_ID_0: 0x%08x DEV_TYPE: %i\n",
		 prod_id, dev_type);

	/* Check hawkeye ids */
	for (i = 0; i < ARRAY_SIZE(omap_ids); i++) {
		if (hawkeye == omap_ids[i].hawkeye)
			break;
	}

	if (i == ARRAY_SIZE(omap_ids)) {
		printk(KERN_ERR "Unknown OMAP CPU id\n");
		return;
	}

	for (j = i; j < ARRAY_SIZE(omap_ids); j++) {
		if (dev_type == omap_ids[j].dev)
			break;
	}

	if (j == ARRAY_SIZE(omap_ids)) {
		printk(KERN_ERR "Unknown OMAP device type. "
				"Handling it as OMAP%04x\n",
				omap_ids[i].type >> 16);
		j = i;
	}

	pr_info("OMAP%04x", omap_rev() >> 16);
	if ((omap_rev() >> 8) & 0x0f)
		pr_info("ES%x", (omap_rev() >> 12) & 0xf);
	pr_info("\n");
}

#define OMAP3_CHECK_FEATURE(status,feat)				\
	if (((status & OMAP3_ ##feat## _MASK) 				\
		>> OMAP3_ ##feat## _SHIFT) != FEAT_ ##feat## _NONE) { 	\
		omap_features |= OMAP3_HAS_ ##feat;			\
	}

static void __init omap3_check_features(void)
{
	u32 status;

	omap_features = 0;

	status = omap_ctrl_readl(OMAP3_CONTROL_OMAP_STATUS);

	OMAP3_CHECK_FEATURE(status, L2CACHE);
	OMAP3_CHECK_FEATURE(status, IVA);
	OMAP3_CHECK_FEATURE(status, SGX);
	OMAP3_CHECK_FEATURE(status, NEON);
	OMAP3_CHECK_FEATURE(status, ISP);
	if (cpu_is_omap3630())
		omap_features |= OMAP3_HAS_192MHZ_CLK;
	if (cpu_is_omap3430() || cpu_is_omap3630())
		omap_features |= OMAP3_HAS_IO_WAKEUP;
	if (cpu_is_omap3630() || omap_rev() == OMAP3430_REV_ES3_1 ||
	    omap_rev() == OMAP3430_REV_ES3_1_2)
		omap_features |= OMAP3_HAS_IO_CHAIN_CTRL;

	omap_features |= OMAP3_HAS_SDRC;

	/*
	 * TODO: Get additional info (where applicable)
	 *       e.g. Size of L2 cache.
	 */
}

static void __init omap4_check_features(void)
{
	u32 si_type;

	if (cpu_is_omap443x())
		omap_features |= OMAP4_HAS_MPU_1GHZ;


	if (cpu_is_omap446x()) {
		si_type =
			read_tap_reg(OMAP4_CTRL_MODULE_CORE_STD_FUSE_PROD_ID_1);
		switch ((si_type & (3 << 16)) >> 16) {
		case 2:
			/* High performance device */
			omap_features |= OMAP4_HAS_MPU_1_5GHZ;
			break;
		case 1:
		default:
			/* Standard device */
			omap_features |= OMAP4_HAS_MPU_1_2GHZ;
			break;
		}
	}
}

static void __init ti81xx_check_features(void)
{
	omap_features = OMAP3_HAS_NEON;
}

static void __init omap3_check_revision(const char **cpu_rev)
{
	u32 cpuid, idcode;
	u16 hawkeye;
	u8 rev;

	/*
	 * We cannot access revision registers on ES1.0.
	 * If the processor type is Cortex-A8 and the revision is 0x0
	 * it means its Cortex r0p0 which is 3430 ES1.0.
	 */
	cpuid = read_cpuid(CPUID_ID);
	if ((((cpuid >> 4) & 0xfff) == 0xc08) && ((cpuid & 0xf) == 0x0)) {
		omap_revision = OMAP3430_REV_ES1_0;
		*cpu_rev = "1.0";
		return;
	}

	/*
	 * Detection for 34xx ES2.0 and above can be done with just
	 * hawkeye and rev. See TRM 1.5.2 Device Identification.
	 * Note that rev does not map directly to our defined processor
	 * revision numbers as ES1.0 uses value 0.
	 */
	idcode = read_tap_reg(OMAP_TAP_IDCODE);
	hawkeye = (idcode >> 12) & 0xffff;
	rev = (idcode >> 28) & 0xff;

	switch (hawkeye) {
	case 0xb7ae:
		/* Handle 34xx/35xx devices */
		switch (rev) {
		case 0: /* Take care of early samples */
		case 1:
			omap_revision = OMAP3430_REV_ES2_0;
			*cpu_rev = "2.0";
			break;
		case 2:
			omap_revision = OMAP3430_REV_ES2_1;
			*cpu_rev = "2.1";
			break;
		case 3:
			omap_revision = OMAP3430_REV_ES3_0;
			*cpu_rev = "3.0";
			break;
		case 4:
			omap_revision = OMAP3430_REV_ES3_1;
			*cpu_rev = "3.1";
			break;
		case 7:
		/* FALLTHROUGH */
		default:
			/* Use the latest known revision as default */
			omap_revision = OMAP3430_REV_ES3_1_2;
			*cpu_rev = "3.1.2";
		}
		break;
	case 0xb868:
		/*
		 * Handle OMAP/AM 3505/3517 devices
		 *
		 * Set the device to be OMAP3517 here. Actual device
		 * is identified later based on the features.
		 */
		switch (rev) {
		case 0:
			omap_revision = OMAP3517_REV_ES1_0;
			*cpu_rev = "1.0";
			break;
		case 1:
		/* FALLTHROUGH */
		default:
			omap_revision = OMAP3517_REV_ES1_1;
			*cpu_rev = "1.1";
		}
		break;
	case 0xb891:
		/* Handle 36xx devices */

		switch(rev) {
		case 0: /* Take care of early samples */
			omap_revision = OMAP3630_REV_ES1_0;
			*cpu_rev = "1.0";
			break;
		case 1:
			omap_revision = OMAP3630_REV_ES1_1;
			*cpu_rev = "1.1";
			break;
		case 2:
		/* FALLTHROUGH */
		default:
			omap_revision = OMAP3630_REV_ES1_2;
			*cpu_rev = "1.2";
		}
		break;
	case 0xb81e:
		switch (rev) {
		case 0:
			omap_revision = TI8168_REV_ES1_0;
			*cpu_rev = "1.0";
			break;
		case 1:
		/* FALLTHROUGH */
		default:
			omap_revision = TI8168_REV_ES1_1;
			*cpu_rev = "1.1";
			break;
		}
		break;
	case 0xb944:
		omap_revision = AM335X_REV_ES1_0;
		*cpu_rev = "1.0";
<<<<<<< HEAD
=======
		break;
>>>>>>> c16fa4f2
	case 0xb8f2:
		switch (rev) {
		case 0:
		/* FALLTHROUGH */
		case 1:
			omap_revision = TI8148_REV_ES1_0;
			*cpu_rev = "1.0";
			break;
		case 2:
			omap_revision = TI8148_REV_ES2_0;
			*cpu_rev = "2.0";
			break;
		case 3:
		/* FALLTHROUGH */
		default:
			omap_revision = TI8148_REV_ES2_1;
			*cpu_rev = "2.1";
			break;
		}
		break;
	default:
		/* Unknown default to latest silicon rev as default */
		omap_revision = OMAP3630_REV_ES1_2;
		*cpu_rev = "1.2";
		pr_warn("Warning: unknown chip type; assuming OMAP3630ES1.2\n");
	}
}

static void __init omap4_check_revision(void)
{
	u32 idcode;
	u16 hawkeye;
	u8 rev;

	/*
	 * The IC rev detection is done with hawkeye and rev.
	 * Note that rev does not map directly to defined processor
	 * revision numbers as ES1.0 uses value 0.
	 */
	idcode = read_tap_reg(OMAP_TAP_IDCODE);
	hawkeye = (idcode >> 12) & 0xffff;
	rev = (idcode >> 28) & 0xf;

	/*
	 * Few initial 4430 ES2.0 samples IDCODE is same as ES1.0
	 * Use ARM register to detect the correct ES version
	 */
	if (!rev && (hawkeye != 0xb94e) && (hawkeye != 0xb975)) {
		idcode = read_cpuid(CPUID_ID);
		rev = (idcode & 0xf) - 1;
	}

	switch (hawkeye) {
	case 0xb852:
		switch (rev) {
		case 0:
			omap_revision = OMAP4430_REV_ES1_0;
			break;
		case 1:
		default:
			omap_revision = OMAP4430_REV_ES2_0;
		}
		break;
	case 0xb95c:
		switch (rev) {
		case 3:
			omap_revision = OMAP4430_REV_ES2_1;
			break;
		case 4:
			omap_revision = OMAP4430_REV_ES2_2;
			break;
		case 6:
		default:
			omap_revision = OMAP4430_REV_ES2_3;
		}
		break;
	case 0xb94e:
		switch (rev) {
		case 0:
		default:
			omap_revision = OMAP4460_REV_ES1_0;
			break;
		}
		break;
	case 0xb975:
		switch (rev) {
		case 0:
		default:
			omap_revision = OMAP4470_REV_ES1_0;
			break;
		}
		break;
	default:
		/* Unknown default to latest silicon rev as default */
		omap_revision = OMAP4430_REV_ES2_3;
	}

	pr_info("OMAP%04x ES%d.%d\n", omap_rev() >> 16,
		((omap_rev() >> 12) & 0xf), ((omap_rev() >> 8) & 0xf));
}

#define OMAP3_SHOW_FEATURE(feat)		\
	if (omap3_has_ ##feat())		\
		printk(#feat" ");

static void __init omap3_cpuinfo(const char *cpu_rev)
{
	const char *cpu_name;

	/*
	 * OMAP3430 and OMAP3530 are assumed to be same.
	 *
	 * OMAP3525, OMAP3515 and OMAP3503 can be detected only based
	 * on available features. Upon detection, update the CPU id
	 * and CPU class bits.
	 */
	if (cpu_is_omap3630()) {
		cpu_name = "OMAP3630";
	} else if (cpu_is_omap3517()) {
		/* AM35xx devices */
		cpu_name = (omap3_has_sgx()) ? "AM3517" : "AM3505";
	} else if (cpu_is_ti816x()) {
		cpu_name = "TI816X";
	} else if (cpu_is_am335x()) {
		cpu_name =  "AM335X";
	} else if (cpu_is_ti814x()) {
		cpu_name = "TI814X";
	} else if (omap3_has_iva() && omap3_has_sgx()) {
		/* OMAP3430, OMAP3525, OMAP3515, OMAP3503 devices */
		cpu_name = "OMAP3430/3530";
	} else if (omap3_has_iva()) {
		cpu_name = "OMAP3525";
	} else if (omap3_has_sgx()) {
		cpu_name = "OMAP3515";
	} else {
		cpu_name = "OMAP3503";
	}

	/* Print verbose information */
	pr_info("%s ES%s (", cpu_name, cpu_rev);

	OMAP3_SHOW_FEATURE(l2cache);
	OMAP3_SHOW_FEATURE(iva);
	OMAP3_SHOW_FEATURE(sgx);
	OMAP3_SHOW_FEATURE(neon);
	OMAP3_SHOW_FEATURE(isp);
	OMAP3_SHOW_FEATURE(192mhz_clk);

	printk(")\n");
}

/*
 * Try to detect the exact revision of the omap we're running on
 */
void __init omap2_check_revision(void)
{
	const char *cpu_rev;

	/*
	 * At this point we have an idea about the processor revision set
	 * earlier with omap2_set_globals_tap().
	 */
	if (cpu_is_omap24xx()) {
		omap24xx_check_revision();
	} else if (cpu_is_omap34xx()) {
		omap3_check_revision(&cpu_rev);

		/* TI81XX doesn't have feature register */
		if (!cpu_is_ti81xx())
			omap3_check_features();
		else
			ti81xx_check_features();

		omap3_cpuinfo(cpu_rev);
		return;
	} else if (cpu_is_omap44xx()) {
		omap4_check_revision();
		omap4_check_features();
		return;
	} else {
		pr_err("OMAP revision unknown, please fix!\n");
	}
}

/*
 * Set up things for map_io and processor detection later on. Gets called
 * pretty much first thing from board init. For multi-omap, this gets
 * cpu_is_omapxxxx() working accurately enough for map_io. Then we'll try to
 * detect the exact revision later on in omap2_detect_revision() once map_io
 * is done.
 */
void __init omap2_set_globals_tap(struct omap_globals *omap2_globals)
{
	omap_revision = omap2_globals->class;
	tap_base = omap2_globals->tap;

	if (cpu_is_omap34xx())
		tap_prod_id = 0x0210;
	else
		tap_prod_id = 0x0208;
}<|MERGE_RESOLUTION|>--- conflicted
+++ resolved
@@ -343,10 +343,7 @@
 	case 0xb944:
 		omap_revision = AM335X_REV_ES1_0;
 		*cpu_rev = "1.0";
-<<<<<<< HEAD
-=======
-		break;
->>>>>>> c16fa4f2
+		break;
 	case 0xb8f2:
 		switch (rev) {
 		case 0:
