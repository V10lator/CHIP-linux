--- conflicted
+++ resolved
@@ -211,18 +211,9 @@
 	int ret = 0;
 	u32 reg;
 
-<<<<<<< HEAD
 	/* This is the maximum SPI burst size supported by the hardware */
-	if (tfr->len > SUN4I_MAX_XFER_SIZE)
+	if (tfr->len >= SUN4I_MAX_XFER_SIZE)
 		return -EINVAL;
-=======
-	/* We don't support transfer larger than the FIFO */
-	if (tfr->len > SUN4I_FIFO_DEPTH)
-		return -EMSGSIZE;
-
-	if (tfr->tx_buf && tfr->len >= SUN4I_FIFO_DEPTH)
-		return -EMSGSIZE;
->>>>>>> 887b692a
 
 	reinit_completion(&sspi->done);
 	sspi->tx_buf = tfr->tx_buf;
