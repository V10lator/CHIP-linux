/*
 * originally based on the dummy device.
 *
 * Copyright 1999, Thomas Davis, tadavis@lbl.gov.
 * Licensed under the GPL. Based on dummy.c, and eql.c devices.
 *
 * bonding.c: an Ethernet Bonding driver
 *
 * This is useful to talk to a Cisco EtherChannel compatible equipment:
 *	Cisco 5500
 *	Sun Trunking (Solaris)
 *	Alteon AceDirector Trunks
 *	Linux Bonding
 *	and probably many L2 switches ...
 *
 * How it works:
 *    ifconfig bond0 ipaddress netmask up
 *      will setup a network device, with an ip address.  No mac address
 *	will be assigned at this time.  The hw mac address will come from
 *	the first slave bonded to the channel.  All slaves will then use
 *	this hw mac address.
 *
 *    ifconfig bond0 down
 *         will release all slaves, marking them as down.
 *
 *    ifenslave bond0 eth0
 *	will attach eth0 to bond0 as a slave.  eth0 hw mac address will either
 *	a: be used as initial mac address
 *	b: if a hw mac address already is there, eth0's hw mac address
 *	   will then be set from bond0.
 *
 */

#define pr_fmt(fmt) KBUILD_MODNAME ": " fmt

#include <linux/kernel.h>
#include <linux/module.h>
#include <linux/types.h>
#include <linux/fcntl.h>
#include <linux/interrupt.h>
#include <linux/ptrace.h>
#include <linux/ioport.h>
#include <linux/in.h>
#include <net/ip.h>
#include <linux/ip.h>
#include <linux/tcp.h>
#include <linux/udp.h>
#include <linux/slab.h>
#include <linux/string.h>
#include <linux/init.h>
#include <linux/timer.h>
#include <linux/socket.h>
#include <linux/ctype.h>
#include <linux/inet.h>
#include <linux/bitops.h>
#include <linux/io.h>
#include <asm/dma.h>
#include <linux/uaccess.h>
#include <linux/errno.h>
#include <linux/netdevice.h>
#include <linux/inetdevice.h>
#include <linux/igmp.h>
#include <linux/etherdevice.h>
#include <linux/skbuff.h>
#include <net/sock.h>
#include <linux/rtnetlink.h>
#include <linux/smp.h>
#include <linux/if_ether.h>
#include <net/arp.h>
#include <linux/mii.h>
#include <linux/ethtool.h>
#include <linux/if_vlan.h>
#include <linux/if_bonding.h>
#include <linux/jiffies.h>
#include <linux/preempt.h>
#include <net/route.h>
#include <net/net_namespace.h>
#include <net/netns/generic.h>
#include <net/pkt_sched.h>
#include "bonding.h"
#include "bond_3ad.h"
#include "bond_alb.h"

/*---------------------------- Module parameters ----------------------------*/

/* monitor all links that often (in milliseconds). <=0 disables monitoring */
#define BOND_LINK_MON_INTERV	0
#define BOND_LINK_ARP_INTERV	0

static int max_bonds	= BOND_DEFAULT_MAX_BONDS;
static int tx_queues	= BOND_DEFAULT_TX_QUEUES;
static int num_peer_notif = 1;
static int miimon	= BOND_LINK_MON_INTERV;
static int updelay;
static int downdelay;
static int use_carrier	= 1;
static char *mode;
static char *primary;
static char *primary_reselect;
static char *lacp_rate;
static int min_links;
static char *ad_select;
static char *xmit_hash_policy;
static int arp_interval = BOND_LINK_ARP_INTERV;
static char *arp_ip_target[BOND_MAX_ARP_TARGETS];
static char *arp_validate;
static char *fail_over_mac;
static int all_slaves_active = 0;
static struct bond_params bonding_defaults;
static int resend_igmp = BOND_DEFAULT_RESEND_IGMP;

module_param(max_bonds, int, 0);
MODULE_PARM_DESC(max_bonds, "Max number of bonded devices");
module_param(tx_queues, int, 0);
MODULE_PARM_DESC(tx_queues, "Max number of transmit queues (default = 16)");
module_param_named(num_grat_arp, num_peer_notif, int, 0644);
MODULE_PARM_DESC(num_grat_arp, "Number of peer notifications to send on "
			       "failover event (alias of num_unsol_na)");
module_param_named(num_unsol_na, num_peer_notif, int, 0644);
MODULE_PARM_DESC(num_unsol_na, "Number of peer notifications to send on "
			       "failover event (alias of num_grat_arp)");
module_param(miimon, int, 0);
MODULE_PARM_DESC(miimon, "Link check interval in milliseconds");
module_param(updelay, int, 0);
MODULE_PARM_DESC(updelay, "Delay before considering link up, in milliseconds");
module_param(downdelay, int, 0);
MODULE_PARM_DESC(downdelay, "Delay before considering link down, "
			    "in milliseconds");
module_param(use_carrier, int, 0);
MODULE_PARM_DESC(use_carrier, "Use netif_carrier_ok (vs MII ioctls) in miimon; "
			      "0 for off, 1 for on (default)");
module_param(mode, charp, 0);
MODULE_PARM_DESC(mode, "Mode of operation; 0 for balance-rr, "
		       "1 for active-backup, 2 for balance-xor, "
		       "3 for broadcast, 4 for 802.3ad, 5 for balance-tlb, "
		       "6 for balance-alb");
module_param(primary, charp, 0);
MODULE_PARM_DESC(primary, "Primary network device to use");
module_param(primary_reselect, charp, 0);
MODULE_PARM_DESC(primary_reselect, "Reselect primary slave "
				   "once it comes up; "
				   "0 for always (default), "
				   "1 for only if speed of primary is "
				   "better, "
				   "2 for only on active slave "
				   "failure");
module_param(lacp_rate, charp, 0);
MODULE_PARM_DESC(lacp_rate, "LACPDU tx rate to request from 802.3ad partner; "
			    "0 for slow, 1 for fast");
module_param(ad_select, charp, 0);
MODULE_PARM_DESC(ad_select, "803.ad aggregation selection logic; "
			    "0 for stable (default), 1 for bandwidth, "
			    "2 for count");
module_param(min_links, int, 0);
MODULE_PARM_DESC(min_links, "Minimum number of available links before turning on carrier");

module_param(xmit_hash_policy, charp, 0);
MODULE_PARM_DESC(xmit_hash_policy, "balance-xor and 802.3ad hashing method; "
				   "0 for layer 2 (default), 1 for layer 3+4, "
				   "2 for layer 2+3");
module_param(arp_interval, int, 0);
MODULE_PARM_DESC(arp_interval, "arp interval in milliseconds");
module_param_array(arp_ip_target, charp, NULL, 0);
MODULE_PARM_DESC(arp_ip_target, "arp targets in n.n.n.n form");
module_param(arp_validate, charp, 0);
MODULE_PARM_DESC(arp_validate, "validate src/dst of ARP probes; "
			       "0 for none (default), 1 for active, "
			       "2 for backup, 3 for all");
module_param(fail_over_mac, charp, 0);
MODULE_PARM_DESC(fail_over_mac, "For active-backup, do not set all slaves to "
				"the same MAC; 0 for none (default), "
				"1 for active, 2 for follow");
module_param(all_slaves_active, int, 0);
MODULE_PARM_DESC(all_slaves_active, "Keep all frames received on an interface"
				     "by setting active flag for all slaves; "
				     "0 for never (default), 1 for always.");
module_param(resend_igmp, int, 0);
MODULE_PARM_DESC(resend_igmp, "Number of IGMP membership reports to send on "
			      "link failure");

/*----------------------------- Global variables ----------------------------*/

#ifdef CONFIG_NET_POLL_CONTROLLER
atomic_t netpoll_block_tx = ATOMIC_INIT(0);
#endif

int bond_net_id __read_mostly;

static __be32 arp_target[BOND_MAX_ARP_TARGETS];
static int arp_ip_count;
static int bond_mode	= BOND_MODE_ROUNDROBIN;
static int xmit_hashtype = BOND_XMIT_POLICY_LAYER2;
static int lacp_fast;

const struct bond_parm_tbl bond_lacp_tbl[] = {
{	"slow",		AD_LACP_SLOW},
{	"fast",		AD_LACP_FAST},
{	NULL,		-1},
};

const struct bond_parm_tbl bond_mode_tbl[] = {
{	"balance-rr",		BOND_MODE_ROUNDROBIN},
{	"active-backup",	BOND_MODE_ACTIVEBACKUP},
{	"balance-xor",		BOND_MODE_XOR},
{	"broadcast",		BOND_MODE_BROADCAST},
{	"802.3ad",		BOND_MODE_8023AD},
{	"balance-tlb",		BOND_MODE_TLB},
{	"balance-alb",		BOND_MODE_ALB},
{	NULL,			-1},
};

const struct bond_parm_tbl xmit_hashtype_tbl[] = {
{	"layer2",		BOND_XMIT_POLICY_LAYER2},
{	"layer3+4",		BOND_XMIT_POLICY_LAYER34},
{	"layer2+3",		BOND_XMIT_POLICY_LAYER23},
{	NULL,			-1},
};

const struct bond_parm_tbl arp_validate_tbl[] = {
{	"none",			BOND_ARP_VALIDATE_NONE},
{	"active",		BOND_ARP_VALIDATE_ACTIVE},
{	"backup",		BOND_ARP_VALIDATE_BACKUP},
{	"all",			BOND_ARP_VALIDATE_ALL},
{	NULL,			-1},
};

const struct bond_parm_tbl fail_over_mac_tbl[] = {
{	"none",			BOND_FOM_NONE},
{	"active",		BOND_FOM_ACTIVE},
{	"follow",		BOND_FOM_FOLLOW},
{	NULL,			-1},
};

const struct bond_parm_tbl pri_reselect_tbl[] = {
{	"always",		BOND_PRI_RESELECT_ALWAYS},
{	"better",		BOND_PRI_RESELECT_BETTER},
{	"failure",		BOND_PRI_RESELECT_FAILURE},
{	NULL,			-1},
};

struct bond_parm_tbl ad_select_tbl[] = {
{	"stable",	BOND_AD_STABLE},
{	"bandwidth",	BOND_AD_BANDWIDTH},
{	"count",	BOND_AD_COUNT},
{	NULL,		-1},
};

/*-------------------------- Forward declarations ---------------------------*/

static int bond_init(struct net_device *bond_dev);
static void bond_uninit(struct net_device *bond_dev);

/*---------------------------- General routines -----------------------------*/

const char *bond_mode_name(int mode)
{
	static const char *names[] = {
		[BOND_MODE_ROUNDROBIN] = "load balancing (round-robin)",
		[BOND_MODE_ACTIVEBACKUP] = "fault-tolerance (active-backup)",
		[BOND_MODE_XOR] = "load balancing (xor)",
		[BOND_MODE_BROADCAST] = "fault-tolerance (broadcast)",
		[BOND_MODE_8023AD] = "IEEE 802.3ad Dynamic link aggregation",
		[BOND_MODE_TLB] = "transmit load balancing",
		[BOND_MODE_ALB] = "adaptive load balancing",
	};

	if (mode < 0 || mode > BOND_MODE_ALB)
		return "unknown";

	return names[mode];
}

/*---------------------------------- VLAN -----------------------------------*/

/**
 * bond_add_vlan - add a new vlan id on bond
 * @bond: bond that got the notification
 * @vlan_id: the vlan id to add
 *
 * Returns -ENOMEM if allocation failed.
 */
static int bond_add_vlan(struct bonding *bond, unsigned short vlan_id)
{
	struct vlan_entry *vlan;

	pr_debug("bond: %s, vlan id %d\n",
		 (bond ? bond->dev->name : "None"), vlan_id);

	vlan = kzalloc(sizeof(struct vlan_entry), GFP_KERNEL);
	if (!vlan)
		return -ENOMEM;

	INIT_LIST_HEAD(&vlan->vlan_list);
	vlan->vlan_id = vlan_id;

	write_lock_bh(&bond->lock);

	list_add_tail(&vlan->vlan_list, &bond->vlan_list);

	write_unlock_bh(&bond->lock);

	pr_debug("added VLAN ID %d on bond %s\n", vlan_id, bond->dev->name);

	return 0;
}

/**
 * bond_del_vlan - delete a vlan id from bond
 * @bond: bond that got the notification
 * @vlan_id: the vlan id to delete
 *
 * returns -ENODEV if @vlan_id was not found in @bond.
 */
static int bond_del_vlan(struct bonding *bond, unsigned short vlan_id)
{
	struct vlan_entry *vlan;
	int res = -ENODEV;

	pr_debug("bond: %s, vlan id %d\n", bond->dev->name, vlan_id);

	block_netpoll_tx();
	write_lock_bh(&bond->lock);

	list_for_each_entry(vlan, &bond->vlan_list, vlan_list) {
		if (vlan->vlan_id == vlan_id) {
			list_del(&vlan->vlan_list);

			if (bond_is_lb(bond))
				bond_alb_clear_vlan(bond, vlan_id);

			pr_debug("removed VLAN ID %d from bond %s\n",
				 vlan_id, bond->dev->name);

			kfree(vlan);

			res = 0;
			goto out;
		}
	}

	pr_debug("couldn't find VLAN ID %d in bond %s\n",
		 vlan_id, bond->dev->name);

out:
	write_unlock_bh(&bond->lock);
	unblock_netpoll_tx();
	return res;
}

/**
 * bond_next_vlan - safely skip to the next item in the vlans list.
 * @bond: the bond we're working on
 * @curr: item we're advancing from
 *
 * Returns %NULL if list is empty, bond->next_vlan if @curr is %NULL,
 * or @curr->next otherwise (even if it is @curr itself again).
 *
 * Caller must hold bond->lock
 */
struct vlan_entry *bond_next_vlan(struct bonding *bond, struct vlan_entry *curr)
{
	struct vlan_entry *next, *last;

	if (list_empty(&bond->vlan_list))
		return NULL;

	if (!curr) {
		next = list_entry(bond->vlan_list.next,
				  struct vlan_entry, vlan_list);
	} else {
		last = list_entry(bond->vlan_list.prev,
				  struct vlan_entry, vlan_list);
		if (last == curr) {
			next = list_entry(bond->vlan_list.next,
					  struct vlan_entry, vlan_list);
		} else {
			next = list_entry(curr->vlan_list.next,
					  struct vlan_entry, vlan_list);
		}
	}

	return next;
}

/**
 * bond_dev_queue_xmit - Prepare skb for xmit.
 *
 * @bond: bond device that got this skb for tx.
 * @skb: hw accel VLAN tagged skb to transmit
 * @slave_dev: slave that is supposed to xmit this skbuff
 */
int bond_dev_queue_xmit(struct bonding *bond, struct sk_buff *skb,
			struct net_device *slave_dev)
{
	skb->dev = slave_dev;

	BUILD_BUG_ON(sizeof(skb->queue_mapping) !=
		     sizeof(qdisc_skb_cb(skb)->slave_dev_queue_mapping));
	skb->queue_mapping = qdisc_skb_cb(skb)->slave_dev_queue_mapping;

	if (unlikely(netpoll_tx_running(bond->dev)))
		bond_netpoll_send_skb(bond_get_slave_by_dev(bond, slave_dev), skb);
	else
		dev_queue_xmit(skb);

	return 0;
}

/*
 * In the following 2 functions, bond_vlan_rx_add_vid and bond_vlan_rx_kill_vid,
 * We don't protect the slave list iteration with a lock because:
 * a. This operation is performed in IOCTL context,
 * b. The operation is protected by the RTNL semaphore in the 8021q code,
 * c. Holding a lock with BH disabled while directly calling a base driver
 *    entry point is generally a BAD idea.
 *
 * The design of synchronization/protection for this operation in the 8021q
 * module is good for one or more VLAN devices over a single physical device
 * and cannot be extended for a teaming solution like bonding, so there is a
 * potential race condition here where a net device from the vlan group might
 * be referenced (either by a base driver or the 8021q code) while it is being
 * removed from the system. However, it turns out we're not making matters
 * worse, and if it works for regular VLAN usage it will work here too.
*/

/**
 * bond_vlan_rx_add_vid - Propagates adding an id to slaves
 * @bond_dev: bonding net device that got called
 * @vid: vlan id being added
 */
static int bond_vlan_rx_add_vid(struct net_device *bond_dev, uint16_t vid)
{
	struct bonding *bond = netdev_priv(bond_dev);
	struct slave *slave, *stop_at;
	int i, res;

	bond_for_each_slave(bond, slave, i) {
		res = vlan_vid_add(slave->dev, vid);
		if (res)
			goto unwind;
	}

	res = bond_add_vlan(bond, vid);
	if (res) {
		pr_err("%s: Error: Failed to add vlan id %d\n",
		       bond_dev->name, vid);
		return res;
	}

	return 0;

unwind:
	/* unwind from head to the slave that failed */
	stop_at = slave;
	bond_for_each_slave_from_to(bond, slave, i, bond->first_slave, stop_at)
		vlan_vid_del(slave->dev, vid);

	return res;
}

/**
 * bond_vlan_rx_kill_vid - Propagates deleting an id to slaves
 * @bond_dev: bonding net device that got called
 * @vid: vlan id being removed
 */
static int bond_vlan_rx_kill_vid(struct net_device *bond_dev, uint16_t vid)
{
	struct bonding *bond = netdev_priv(bond_dev);
	struct slave *slave;
	int i, res;

	bond_for_each_slave(bond, slave, i)
		vlan_vid_del(slave->dev, vid);

	res = bond_del_vlan(bond, vid);
	if (res) {
		pr_err("%s: Error: Failed to remove vlan id %d\n",
		       bond_dev->name, vid);
		return res;
	}

	return 0;
}

static void bond_add_vlans_on_slave(struct bonding *bond, struct net_device *slave_dev)
{
	struct vlan_entry *vlan;
	int res;

	list_for_each_entry(vlan, &bond->vlan_list, vlan_list) {
		res = vlan_vid_add(slave_dev, vlan->vlan_id);
		if (res)
			pr_warning("%s: Failed to add vlan id %d to device %s\n",
				   bond->dev->name, vlan->vlan_id,
				   slave_dev->name);
	}
}

static void bond_del_vlans_from_slave(struct bonding *bond,
				      struct net_device *slave_dev)
{
	struct vlan_entry *vlan;

	list_for_each_entry(vlan, &bond->vlan_list, vlan_list) {
		if (!vlan->vlan_id)
			continue;
		vlan_vid_del(slave_dev, vlan->vlan_id);
	}
}

/*------------------------------- Link status -------------------------------*/

/*
 * Set the carrier state for the master according to the state of its
 * slaves.  If any slaves are up, the master is up.  In 802.3ad mode,
 * do special 802.3ad magic.
 *
 * Returns zero if carrier state does not change, nonzero if it does.
 */
static int bond_set_carrier(struct bonding *bond)
{
	struct slave *slave;
	int i;

	if (bond->slave_cnt == 0)
		goto down;

	if (bond->params.mode == BOND_MODE_8023AD)
		return bond_3ad_set_carrier(bond);

	bond_for_each_slave(bond, slave, i) {
		if (slave->link == BOND_LINK_UP) {
			if (!netif_carrier_ok(bond->dev)) {
				netif_carrier_on(bond->dev);
				return 1;
			}
			return 0;
		}
	}

down:
	if (netif_carrier_ok(bond->dev)) {
		netif_carrier_off(bond->dev);
		return 1;
	}
	return 0;
}

/*
 * Get link speed and duplex from the slave's base driver
 * using ethtool. If for some reason the call fails or the
 * values are invalid, set speed and duplex to -1,
 * and return.
 */
static void bond_update_speed_duplex(struct slave *slave)
{
	struct net_device *slave_dev = slave->dev;
	struct ethtool_cmd ecmd;
	u32 slave_speed;
	int res;

	slave->speed = SPEED_UNKNOWN;
	slave->duplex = DUPLEX_UNKNOWN;

	res = __ethtool_get_settings(slave_dev, &ecmd);
	if (res < 0)
		return;

	slave_speed = ethtool_cmd_speed(&ecmd);
	if (slave_speed == 0 || slave_speed == ((__u32) -1))
		return;

	switch (ecmd.duplex) {
	case DUPLEX_FULL:
	case DUPLEX_HALF:
		break;
	default:
		return;
	}

	slave->speed = slave_speed;
	slave->duplex = ecmd.duplex;

	return;
}

/*
 * if <dev> supports MII link status reporting, check its link status.
 *
 * We either do MII/ETHTOOL ioctls, or check netif_carrier_ok(),
 * depending upon the setting of the use_carrier parameter.
 *
 * Return either BMSR_LSTATUS, meaning that the link is up (or we
 * can't tell and just pretend it is), or 0, meaning that the link is
 * down.
 *
 * If reporting is non-zero, instead of faking link up, return -1 if
 * both ETHTOOL and MII ioctls fail (meaning the device does not
 * support them).  If use_carrier is set, return whatever it says.
 * It'd be nice if there was a good way to tell if a driver supports
 * netif_carrier, but there really isn't.
 */
static int bond_check_dev_link(struct bonding *bond,
			       struct net_device *slave_dev, int reporting)
{
	const struct net_device_ops *slave_ops = slave_dev->netdev_ops;
	int (*ioctl)(struct net_device *, struct ifreq *, int);
	struct ifreq ifr;
	struct mii_ioctl_data *mii;

	if (!reporting && !netif_running(slave_dev))
		return 0;

	if (bond->params.use_carrier)
		return netif_carrier_ok(slave_dev) ? BMSR_LSTATUS : 0;

	/* Try to get link status using Ethtool first. */
	if (slave_dev->ethtool_ops) {
		if (slave_dev->ethtool_ops->get_link) {
			u32 link;

			link = slave_dev->ethtool_ops->get_link(slave_dev);

			return link ? BMSR_LSTATUS : 0;
		}
	}

	/* Ethtool can't be used, fallback to MII ioctls. */
	ioctl = slave_ops->ndo_do_ioctl;
	if (ioctl) {
		/* TODO: set pointer to correct ioctl on a per team member */
		/*       bases to make this more efficient. that is, once  */
		/*       we determine the correct ioctl, we will always    */
		/*       call it and not the others for that team          */
		/*       member.                                           */

		/*
		 * We cannot assume that SIOCGMIIPHY will also read a
		 * register; not all network drivers (e.g., e100)
		 * support that.
		 */

		/* Yes, the mii is overlaid on the ifreq.ifr_ifru */
		strncpy(ifr.ifr_name, slave_dev->name, IFNAMSIZ);
		mii = if_mii(&ifr);
		if (IOCTL(slave_dev, &ifr, SIOCGMIIPHY) == 0) {
			mii->reg_num = MII_BMSR;
			if (IOCTL(slave_dev, &ifr, SIOCGMIIREG) == 0)
				return mii->val_out & BMSR_LSTATUS;
		}
	}

	/*
	 * If reporting, report that either there's no dev->do_ioctl,
	 * or both SIOCGMIIREG and get_link failed (meaning that we
	 * cannot report link status).  If not reporting, pretend
	 * we're ok.
	 */
	return reporting ? -1 : BMSR_LSTATUS;
}

/*----------------------------- Multicast list ------------------------------*/

/*
 * Push the promiscuity flag down to appropriate slaves
 */
static int bond_set_promiscuity(struct bonding *bond, int inc)
{
	int err = 0;
	if (USES_PRIMARY(bond->params.mode)) {
		/* write lock already acquired */
		if (bond->curr_active_slave) {
			err = dev_set_promiscuity(bond->curr_active_slave->dev,
						  inc);
		}
	} else {
		struct slave *slave;
		int i;
		bond_for_each_slave(bond, slave, i) {
			err = dev_set_promiscuity(slave->dev, inc);
			if (err)
				return err;
		}
	}
	return err;
}

/*
 * Push the allmulti flag down to all slaves
 */
static int bond_set_allmulti(struct bonding *bond, int inc)
{
	int err = 0;
	if (USES_PRIMARY(bond->params.mode)) {
		/* write lock already acquired */
		if (bond->curr_active_slave) {
			err = dev_set_allmulti(bond->curr_active_slave->dev,
					       inc);
		}
	} else {
		struct slave *slave;
		int i;
		bond_for_each_slave(bond, slave, i) {
			err = dev_set_allmulti(slave->dev, inc);
			if (err)
				return err;
		}
	}
	return err;
}

/*
 * Add a Multicast address to slaves
 * according to mode
 */
static void bond_mc_add(struct bonding *bond, void *addr)
{
	if (USES_PRIMARY(bond->params.mode)) {
		/* write lock already acquired */
		if (bond->curr_active_slave)
			dev_mc_add(bond->curr_active_slave->dev, addr);
	} else {
		struct slave *slave;
		int i;

		bond_for_each_slave(bond, slave, i)
			dev_mc_add(slave->dev, addr);
	}
}

/*
 * Remove a multicast address from slave
 * according to mode
 */
static void bond_mc_del(struct bonding *bond, void *addr)
{
	if (USES_PRIMARY(bond->params.mode)) {
		/* write lock already acquired */
		if (bond->curr_active_slave)
			dev_mc_del(bond->curr_active_slave->dev, addr);
	} else {
		struct slave *slave;
		int i;
		bond_for_each_slave(bond, slave, i) {
			dev_mc_del(slave->dev, addr);
		}
	}
}


static void __bond_resend_igmp_join_requests(struct net_device *dev)
{
	struct in_device *in_dev;

	rcu_read_lock();
	in_dev = __in_dev_get_rcu(dev);
	if (in_dev)
		ip_mc_rejoin_groups(in_dev);
	rcu_read_unlock();
}

/*
 * Retrieve the list of registered multicast addresses for the bonding
 * device and retransmit an IGMP JOIN request to the current active
 * slave.
 */
static void bond_resend_igmp_join_requests(struct bonding *bond)
{
	struct net_device *bond_dev, *vlan_dev, *master_dev;
	struct vlan_entry *vlan;

	read_lock(&bond->lock);

	bond_dev = bond->dev;

	/* rejoin all groups on bond device */
	__bond_resend_igmp_join_requests(bond_dev);

	/*
	 * if bond is enslaved to a bridge,
	 * then rejoin all groups on its master
	 */
	master_dev = bond_dev->master;
	if (master_dev)
		if ((master_dev->priv_flags & IFF_EBRIDGE)
			&& (bond_dev->priv_flags & IFF_BRIDGE_PORT))
			__bond_resend_igmp_join_requests(master_dev);

	/* rejoin all groups on vlan devices */
	list_for_each_entry(vlan, &bond->vlan_list, vlan_list) {
		rcu_read_lock();
		vlan_dev = __vlan_find_dev_deep(bond_dev,
						vlan->vlan_id);
		rcu_read_unlock();
		if (vlan_dev)
			__bond_resend_igmp_join_requests(vlan_dev);
	}

	if (--bond->igmp_retrans > 0)
		queue_delayed_work(bond->wq, &bond->mcast_work, HZ/5);

	read_unlock(&bond->lock);
}

static void bond_resend_igmp_join_requests_delayed(struct work_struct *work)
{
	struct bonding *bond = container_of(work, struct bonding,
					    mcast_work.work);
	bond_resend_igmp_join_requests(bond);
}

/*
 * flush all members of flush->mc_list from device dev->mc_list
 */
static void bond_mc_list_flush(struct net_device *bond_dev,
			       struct net_device *slave_dev)
{
	struct bonding *bond = netdev_priv(bond_dev);
	struct netdev_hw_addr *ha;

	netdev_for_each_mc_addr(ha, bond_dev)
		dev_mc_del(slave_dev, ha->addr);

	if (bond->params.mode == BOND_MODE_8023AD) {
		/* del lacpdu mc addr from mc list */
		u8 lacpdu_multicast[ETH_ALEN] = MULTICAST_LACPDU_ADDR;

		dev_mc_del(slave_dev, lacpdu_multicast);
	}
}

/*--------------------------- Active slave change ---------------------------*/

/*
 * Update the mc list and multicast-related flags for the new and
 * old active slaves (if any) according to the multicast mode, and
 * promiscuous flags unconditionally.
 */
static void bond_mc_swap(struct bonding *bond, struct slave *new_active,
			 struct slave *old_active)
{
	struct netdev_hw_addr *ha;

	if (!USES_PRIMARY(bond->params.mode))
		/* nothing to do -  mc list is already up-to-date on
		 * all slaves
		 */
		return;

	if (old_active) {
		if (bond->dev->flags & IFF_PROMISC)
			dev_set_promiscuity(old_active->dev, -1);

		if (bond->dev->flags & IFF_ALLMULTI)
			dev_set_allmulti(old_active->dev, -1);

		netdev_for_each_mc_addr(ha, bond->dev)
			dev_mc_del(old_active->dev, ha->addr);
	}

	if (new_active) {
		/* FIXME: Signal errors upstream. */
		if (bond->dev->flags & IFF_PROMISC)
			dev_set_promiscuity(new_active->dev, 1);

		if (bond->dev->flags & IFF_ALLMULTI)
			dev_set_allmulti(new_active->dev, 1);

		netdev_for_each_mc_addr(ha, bond->dev)
			dev_mc_add(new_active->dev, ha->addr);
	}
}

/*
 * bond_do_fail_over_mac
 *
 * Perform special MAC address swapping for fail_over_mac settings
 *
 * Called with RTNL, bond->lock for read, curr_slave_lock for write_bh.
 */
static void bond_do_fail_over_mac(struct bonding *bond,
				  struct slave *new_active,
				  struct slave *old_active)
	__releases(&bond->curr_slave_lock)
	__releases(&bond->lock)
	__acquires(&bond->lock)
	__acquires(&bond->curr_slave_lock)
{
	u8 tmp_mac[ETH_ALEN];
	struct sockaddr saddr;
	int rv;

	switch (bond->params.fail_over_mac) {
	case BOND_FOM_ACTIVE:
		if (new_active) {
			memcpy(bond->dev->dev_addr,  new_active->dev->dev_addr,
			       new_active->dev->addr_len);
			write_unlock_bh(&bond->curr_slave_lock);
			read_unlock(&bond->lock);
			call_netdevice_notifiers(NETDEV_CHANGEADDR, bond->dev);
			read_lock(&bond->lock);
			write_lock_bh(&bond->curr_slave_lock);
		}
		break;
	case BOND_FOM_FOLLOW:
		/*
		 * if new_active && old_active, swap them
		 * if just old_active, do nothing (going to no active slave)
		 * if just new_active, set new_active to bond's MAC
		 */
		if (!new_active)
			return;

		write_unlock_bh(&bond->curr_slave_lock);
		read_unlock(&bond->lock);

		if (old_active) {
			memcpy(tmp_mac, new_active->dev->dev_addr, ETH_ALEN);
			memcpy(saddr.sa_data, old_active->dev->dev_addr,
			       ETH_ALEN);
			saddr.sa_family = new_active->dev->type;
		} else {
			memcpy(saddr.sa_data, bond->dev->dev_addr, ETH_ALEN);
			saddr.sa_family = bond->dev->type;
		}

		rv = dev_set_mac_address(new_active->dev, &saddr);
		if (rv) {
			pr_err("%s: Error %d setting MAC of slave %s\n",
			       bond->dev->name, -rv, new_active->dev->name);
			goto out;
		}

		if (!old_active)
			goto out;

		memcpy(saddr.sa_data, tmp_mac, ETH_ALEN);
		saddr.sa_family = old_active->dev->type;

		rv = dev_set_mac_address(old_active->dev, &saddr);
		if (rv)
			pr_err("%s: Error %d setting MAC of slave %s\n",
			       bond->dev->name, -rv, new_active->dev->name);
out:
		read_lock(&bond->lock);
		write_lock_bh(&bond->curr_slave_lock);
		break;
	default:
		pr_err("%s: bond_do_fail_over_mac impossible: bad policy %d\n",
		       bond->dev->name, bond->params.fail_over_mac);
		break;
	}

}

static bool bond_should_change_active(struct bonding *bond)
{
	struct slave *prim = bond->primary_slave;
	struct slave *curr = bond->curr_active_slave;

	if (!prim || !curr || curr->link != BOND_LINK_UP)
		return true;
	if (bond->force_primary) {
		bond->force_primary = false;
		return true;
	}
	if (bond->params.primary_reselect == BOND_PRI_RESELECT_BETTER &&
	    (prim->speed < curr->speed ||
	     (prim->speed == curr->speed && prim->duplex <= curr->duplex)))
		return false;
	if (bond->params.primary_reselect == BOND_PRI_RESELECT_FAILURE)
		return false;
	return true;
}

/**
 * find_best_interface - select the best available slave to be the active one
 * @bond: our bonding struct
 *
 * Warning: Caller must hold curr_slave_lock for writing.
 */
static struct slave *bond_find_best_slave(struct bonding *bond)
{
	struct slave *new_active, *old_active;
	struct slave *bestslave = NULL;
	int mintime = bond->params.updelay;
	int i;

	new_active = bond->curr_active_slave;

	if (!new_active) { /* there were no active slaves left */
		if (bond->slave_cnt > 0)   /* found one slave */
			new_active = bond->first_slave;
		else
			return NULL; /* still no slave, return NULL */
	}

	if ((bond->primary_slave) &&
	    bond->primary_slave->link == BOND_LINK_UP &&
	    bond_should_change_active(bond)) {
		new_active = bond->primary_slave;
	}

	/* remember where to stop iterating over the slaves */
	old_active = new_active;

	bond_for_each_slave_from(bond, new_active, i, old_active) {
		if (new_active->link == BOND_LINK_UP) {
			return new_active;
		} else if (new_active->link == BOND_LINK_BACK &&
			   IS_UP(new_active->dev)) {
			/* link up, but waiting for stabilization */
			if (new_active->delay < mintime) {
				mintime = new_active->delay;
				bestslave = new_active;
			}
		}
	}

	return bestslave;
}

static bool bond_should_notify_peers(struct bonding *bond)
{
	struct slave *slave = bond->curr_active_slave;

	pr_debug("bond_should_notify_peers: bond %s slave %s\n",
		 bond->dev->name, slave ? slave->dev->name : "NULL");

	if (!slave || !bond->send_peer_notif ||
	    test_bit(__LINK_STATE_LINKWATCH_PENDING, &slave->dev->state))
		return false;

	bond->send_peer_notif--;
	return true;
}

/**
 * change_active_interface - change the active slave into the specified one
 * @bond: our bonding struct
 * @new: the new slave to make the active one
 *
 * Set the new slave to the bond's settings and unset them on the old
 * curr_active_slave.
 * Setting include flags, mc-list, promiscuity, allmulti, etc.
 *
 * If @new's link state is %BOND_LINK_BACK we'll set it to %BOND_LINK_UP,
 * because it is apparently the best available slave we have, even though its
 * updelay hasn't timed out yet.
 *
 * If new_active is not NULL, caller must hold bond->lock for read and
 * curr_slave_lock for write_bh.
 */
void bond_change_active_slave(struct bonding *bond, struct slave *new_active)
{
	struct slave *old_active = bond->curr_active_slave;

	if (old_active == new_active)
		return;

	if (new_active) {
		new_active->jiffies = jiffies;

		if (new_active->link == BOND_LINK_BACK) {
			if (USES_PRIMARY(bond->params.mode)) {
				pr_info("%s: making interface %s the new active one %d ms earlier.\n",
					bond->dev->name, new_active->dev->name,
					(bond->params.updelay - new_active->delay) * bond->params.miimon);
			}

			new_active->delay = 0;
			new_active->link = BOND_LINK_UP;

			if (bond->params.mode == BOND_MODE_8023AD)
				bond_3ad_handle_link_change(new_active, BOND_LINK_UP);

			if (bond_is_lb(bond))
				bond_alb_handle_link_change(bond, new_active, BOND_LINK_UP);
		} else {
			if (USES_PRIMARY(bond->params.mode)) {
				pr_info("%s: making interface %s the new active one.\n",
					bond->dev->name, new_active->dev->name);
			}
		}
	}

	if (USES_PRIMARY(bond->params.mode))
		bond_mc_swap(bond, new_active, old_active);

	if (bond_is_lb(bond)) {
		bond_alb_handle_active_change(bond, new_active);
		if (old_active)
			bond_set_slave_inactive_flags(old_active);
		if (new_active)
			bond_set_slave_active_flags(new_active);
	} else {
		bond->curr_active_slave = new_active;
	}

	if (bond->params.mode == BOND_MODE_ACTIVEBACKUP) {
		if (old_active)
			bond_set_slave_inactive_flags(old_active);

		if (new_active) {
			bool should_notify_peers = false;

			bond_set_slave_active_flags(new_active);

			if (bond->params.fail_over_mac)
				bond_do_fail_over_mac(bond, new_active,
						      old_active);

			if (netif_running(bond->dev)) {
				bond->send_peer_notif =
					bond->params.num_peer_notif;
				should_notify_peers =
					bond_should_notify_peers(bond);
			}

			write_unlock_bh(&bond->curr_slave_lock);
			read_unlock(&bond->lock);

			netdev_bonding_change(bond->dev, NETDEV_BONDING_FAILOVER);
			if (should_notify_peers)
				netdev_bonding_change(bond->dev,
						      NETDEV_NOTIFY_PEERS);

			read_lock(&bond->lock);
			write_lock_bh(&bond->curr_slave_lock);
		}
	}

	/* resend IGMP joins since active slave has changed or
	 * all were sent on curr_active_slave.
	 * resend only if bond is brought up with the affected
	 * bonding modes and the retransmission is enabled */
	if (netif_running(bond->dev) && (bond->params.resend_igmp > 0) &&
	    ((USES_PRIMARY(bond->params.mode) && new_active) ||
	     bond->params.mode == BOND_MODE_ROUNDROBIN)) {
		bond->igmp_retrans = bond->params.resend_igmp;
		queue_delayed_work(bond->wq, &bond->mcast_work, 0);
	}
}

/**
 * bond_select_active_slave - select a new active slave, if needed
 * @bond: our bonding struct
 *
 * This functions should be called when one of the following occurs:
 * - The old curr_active_slave has been released or lost its link.
 * - The primary_slave has got its link back.
 * - A slave has got its link back and there's no old curr_active_slave.
 *
 * Caller must hold bond->lock for read and curr_slave_lock for write_bh.
 */
void bond_select_active_slave(struct bonding *bond)
{
	struct slave *best_slave;
	int rv;

	best_slave = bond_find_best_slave(bond);
	if (best_slave != bond->curr_active_slave) {
		bond_change_active_slave(bond, best_slave);
		rv = bond_set_carrier(bond);
		if (!rv)
			return;

		if (netif_carrier_ok(bond->dev)) {
			pr_info("%s: first active interface up!\n",
				bond->dev->name);
		} else {
			pr_info("%s: now running without any active interface !\n",
				bond->dev->name);
		}
	}
}

/*--------------------------- slave list handling ---------------------------*/

/*
 * This function attaches the slave to the end of list.
 *
 * bond->lock held for writing by caller.
 */
static void bond_attach_slave(struct bonding *bond, struct slave *new_slave)
{
	if (bond->first_slave == NULL) { /* attaching the first slave */
		new_slave->next = new_slave;
		new_slave->prev = new_slave;
		bond->first_slave = new_slave;
	} else {
		new_slave->next = bond->first_slave;
		new_slave->prev = bond->first_slave->prev;
		new_slave->next->prev = new_slave;
		new_slave->prev->next = new_slave;
	}

	bond->slave_cnt++;
}

/*
 * This function detaches the slave from the list.
 * WARNING: no check is made to verify if the slave effectively
 * belongs to <bond>.
 * Nothing is freed on return, structures are just unchained.
 * If any slave pointer in bond was pointing to <slave>,
 * it should be changed by the calling function.
 *
 * bond->lock held for writing by caller.
 */
static void bond_detach_slave(struct bonding *bond, struct slave *slave)
{
	if (slave->next)
		slave->next->prev = slave->prev;

	if (slave->prev)
		slave->prev->next = slave->next;

	if (bond->first_slave == slave) { /* slave is the first slave */
		if (bond->slave_cnt > 1) { /* there are more slave */
			bond->first_slave = slave->next;
		} else {
			bond->first_slave = NULL; /* slave was the last one */
		}
	}

	slave->next = NULL;
	slave->prev = NULL;
	bond->slave_cnt--;
}

#ifdef CONFIG_NET_POLL_CONTROLLER
static inline int slave_enable_netpoll(struct slave *slave)
{
	struct netpoll *np;
	int err = 0;

	np = kzalloc(sizeof(*np), GFP_ATOMIC);
	err = -ENOMEM;
	if (!np)
		goto out;

<<<<<<< HEAD
	err = __netpoll_setup(np, slave->dev);
=======
	err = __netpoll_setup(np, slave->dev, GFP_ATOMIC);
>>>>>>> 9450d57e
	if (err) {
		kfree(np);
		goto out;
	}
	slave->np = np;
out:
	return err;
}
static inline void slave_disable_netpoll(struct slave *slave)
{
	struct netpoll *np = slave->np;

	if (!np)
		return;

	slave->np = NULL;
	__netpoll_free_rcu(np);
}
static inline bool slave_dev_support_netpoll(struct net_device *slave_dev)
{
	if (slave_dev->priv_flags & IFF_DISABLE_NETPOLL)
		return false;
	if (!slave_dev->netdev_ops->ndo_poll_controller)
		return false;
	return true;
}

static void bond_poll_controller(struct net_device *bond_dev)
{
}

static void __bond_netpoll_cleanup(struct bonding *bond)
{
	struct slave *slave;
	int i;

	bond_for_each_slave(bond, slave, i)
		if (IS_UP(slave->dev))
			slave_disable_netpoll(slave);
}
static void bond_netpoll_cleanup(struct net_device *bond_dev)
{
	struct bonding *bond = netdev_priv(bond_dev);

	read_lock(&bond->lock);
	__bond_netpoll_cleanup(bond);
	read_unlock(&bond->lock);
}

static int bond_netpoll_setup(struct net_device *dev, struct netpoll_info *ni, gfp_t gfp)
{
	struct bonding *bond = netdev_priv(dev);
	struct slave *slave;
	int i, err = 0;

	read_lock(&bond->lock);
	bond_for_each_slave(bond, slave, i) {
		err = slave_enable_netpoll(slave);
		if (err) {
			__bond_netpoll_cleanup(bond);
			break;
		}
	}
	read_unlock(&bond->lock);
	return err;
}

static struct netpoll_info *bond_netpoll_info(struct bonding *bond)
{
	return bond->dev->npinfo;
}

#else
static inline int slave_enable_netpoll(struct slave *slave)
{
	return 0;
}
static inline void slave_disable_netpoll(struct slave *slave)
{
}
static void bond_netpoll_cleanup(struct net_device *bond_dev)
{
}
#endif

/*---------------------------------- IOCTL ----------------------------------*/

static int bond_sethwaddr(struct net_device *bond_dev,
			  struct net_device *slave_dev)
{
	pr_debug("bond_dev=%p\n", bond_dev);
	pr_debug("slave_dev=%p\n", slave_dev);
	pr_debug("slave_dev->addr_len=%d\n", slave_dev->addr_len);
	memcpy(bond_dev->dev_addr, slave_dev->dev_addr, slave_dev->addr_len);
	return 0;
}

static netdev_features_t bond_fix_features(struct net_device *dev,
	netdev_features_t features)
{
	struct slave *slave;
	struct bonding *bond = netdev_priv(dev);
	netdev_features_t mask;
	int i;

	read_lock(&bond->lock);

	if (!bond->first_slave) {
		/* Disable adding VLANs to empty bond. But why? --mq */
		features |= NETIF_F_VLAN_CHALLENGED;
		goto out;
	}

	mask = features;
	features &= ~NETIF_F_ONE_FOR_ALL;
	features |= NETIF_F_ALL_FOR_ALL;

	bond_for_each_slave(bond, slave, i) {
		features = netdev_increment_features(features,
						     slave->dev->features,
						     mask);
	}

out:
	read_unlock(&bond->lock);
	return features;
}

#define BOND_VLAN_FEATURES	(NETIF_F_ALL_CSUM | NETIF_F_SG | \
				 NETIF_F_FRAGLIST | NETIF_F_ALL_TSO | \
				 NETIF_F_HIGHDMA | NETIF_F_LRO)

static void bond_compute_features(struct bonding *bond)
{
	struct slave *slave;
	struct net_device *bond_dev = bond->dev;
	netdev_features_t vlan_features = BOND_VLAN_FEATURES;
	unsigned short max_hard_header_len = ETH_HLEN;
	int i;
	unsigned int flags, dst_release_flag = IFF_XMIT_DST_RELEASE;

	read_lock(&bond->lock);

	if (!bond->first_slave)
		goto done;

	bond_for_each_slave(bond, slave, i) {
		vlan_features = netdev_increment_features(vlan_features,
			slave->dev->vlan_features, BOND_VLAN_FEATURES);

		dst_release_flag &= slave->dev->priv_flags;
		if (slave->dev->hard_header_len > max_hard_header_len)
			max_hard_header_len = slave->dev->hard_header_len;
	}

done:
	bond_dev->vlan_features = vlan_features;
	bond_dev->hard_header_len = max_hard_header_len;

	flags = bond_dev->priv_flags & ~IFF_XMIT_DST_RELEASE;
	bond_dev->priv_flags = flags | dst_release_flag;

	read_unlock(&bond->lock);

	netdev_change_features(bond_dev);
}

static void bond_setup_by_slave(struct net_device *bond_dev,
				struct net_device *slave_dev)
{
	struct bonding *bond = netdev_priv(bond_dev);

	bond_dev->header_ops	    = slave_dev->header_ops;

	bond_dev->type		    = slave_dev->type;
	bond_dev->hard_header_len   = slave_dev->hard_header_len;
	bond_dev->addr_len	    = slave_dev->addr_len;

	memcpy(bond_dev->broadcast, slave_dev->broadcast,
		slave_dev->addr_len);
	bond->setup_by_slave = 1;
}

/* On bonding slaves other than the currently active slave, suppress
 * duplicates except for alb non-mcast/bcast.
 */
static bool bond_should_deliver_exact_match(struct sk_buff *skb,
					    struct slave *slave,
					    struct bonding *bond)
{
	if (bond_is_slave_inactive(slave)) {
		if (bond->params.mode == BOND_MODE_ALB &&
		    skb->pkt_type != PACKET_BROADCAST &&
		    skb->pkt_type != PACKET_MULTICAST)
			return false;
		return true;
	}
	return false;
}

static rx_handler_result_t bond_handle_frame(struct sk_buff **pskb)
{
	struct sk_buff *skb = *pskb;
	struct slave *slave;
	struct bonding *bond;
	int (*recv_probe)(const struct sk_buff *, struct bonding *,
			  struct slave *);
	int ret = RX_HANDLER_ANOTHER;

	skb = skb_share_check(skb, GFP_ATOMIC);
	if (unlikely(!skb))
		return RX_HANDLER_CONSUMED;

	*pskb = skb;

	slave = bond_slave_get_rcu(skb->dev);
	bond = slave->bond;

	if (bond->params.arp_interval)
		slave->dev->last_rx = jiffies;

	recv_probe = ACCESS_ONCE(bond->recv_probe);
	if (recv_probe) {
		ret = recv_probe(skb, bond, slave);
		if (ret == RX_HANDLER_CONSUMED) {
			consume_skb(skb);
			return ret;
		}
	}

	if (bond_should_deliver_exact_match(skb, slave, bond)) {
		return RX_HANDLER_EXACT;
	}

	skb->dev = bond->dev;

	if (bond->params.mode == BOND_MODE_ALB &&
	    bond->dev->priv_flags & IFF_BRIDGE_PORT &&
	    skb->pkt_type == PACKET_HOST) {

		if (unlikely(skb_cow_head(skb,
					  skb->data - skb_mac_header(skb)))) {
			kfree_skb(skb);
			return RX_HANDLER_CONSUMED;
		}
		memcpy(eth_hdr(skb)->h_dest, bond->dev->dev_addr, ETH_ALEN);
	}

	return ret;
}

/* enslave device <slave> to bond device <master> */
int bond_enslave(struct net_device *bond_dev, struct net_device *slave_dev)
{
	struct bonding *bond = netdev_priv(bond_dev);
	const struct net_device_ops *slave_ops = slave_dev->netdev_ops;
	struct slave *new_slave = NULL;
	struct netdev_hw_addr *ha;
	struct sockaddr addr;
	int link_reporting;
	int res = 0;

	if (!bond->params.use_carrier && slave_dev->ethtool_ops == NULL &&
		slave_ops->ndo_do_ioctl == NULL) {
		pr_warning("%s: Warning: no link monitoring support for %s\n",
			   bond_dev->name, slave_dev->name);
	}

	/* already enslaved */
	if (slave_dev->flags & IFF_SLAVE) {
		pr_debug("Error, Device was already enslaved\n");
		return -EBUSY;
	}

	/* vlan challenged mutual exclusion */
	/* no need to lock since we're protected by rtnl_lock */
	if (slave_dev->features & NETIF_F_VLAN_CHALLENGED) {
		pr_debug("%s: NETIF_F_VLAN_CHALLENGED\n", slave_dev->name);
		if (bond_vlan_used(bond)) {
			pr_err("%s: Error: cannot enslave VLAN challenged slave %s on VLAN enabled bond %s\n",
			       bond_dev->name, slave_dev->name, bond_dev->name);
			return -EPERM;
		} else {
			pr_warning("%s: Warning: enslaved VLAN challenged slave %s. Adding VLANs will be blocked as long as %s is part of bond %s\n",
				   bond_dev->name, slave_dev->name,
				   slave_dev->name, bond_dev->name);
		}
	} else {
		pr_debug("%s: ! NETIF_F_VLAN_CHALLENGED\n", slave_dev->name);
	}

	/*
	 * Old ifenslave binaries are no longer supported.  These can
	 * be identified with moderate accuracy by the state of the slave:
	 * the current ifenslave will set the interface down prior to
	 * enslaving it; the old ifenslave will not.
	 */
	if ((slave_dev->flags & IFF_UP)) {
		pr_err("%s is up. This may be due to an out of date ifenslave.\n",
		       slave_dev->name);
		res = -EPERM;
		goto err_undo_flags;
	}

	/* set bonding device ether type by slave - bonding netdevices are
	 * created with ether_setup, so when the slave type is not ARPHRD_ETHER
	 * there is a need to override some of the type dependent attribs/funcs.
	 *
	 * bond ether type mutual exclusion - don't allow slaves of dissimilar
	 * ether type (eg ARPHRD_ETHER and ARPHRD_INFINIBAND) share the same bond
	 */
	if (bond->slave_cnt == 0) {
		if (bond_dev->type != slave_dev->type) {
			pr_debug("%s: change device type from %d to %d\n",
				 bond_dev->name,
				 bond_dev->type, slave_dev->type);

			res = netdev_bonding_change(bond_dev,
						    NETDEV_PRE_TYPE_CHANGE);
			res = notifier_to_errno(res);
			if (res) {
				pr_err("%s: refused to change device type\n",
				       bond_dev->name);
				res = -EBUSY;
				goto err_undo_flags;
			}

			/* Flush unicast and multicast addresses */
			dev_uc_flush(bond_dev);
			dev_mc_flush(bond_dev);

			if (slave_dev->type != ARPHRD_ETHER)
				bond_setup_by_slave(bond_dev, slave_dev);
			else {
				ether_setup(bond_dev);
				bond_dev->priv_flags &= ~IFF_TX_SKB_SHARING;
			}

			netdev_bonding_change(bond_dev,
					      NETDEV_POST_TYPE_CHANGE);
		}
	} else if (bond_dev->type != slave_dev->type) {
		pr_err("%s ether type (%d) is different from other slaves (%d), can not enslave it.\n",
		       slave_dev->name,
		       slave_dev->type, bond_dev->type);
		res = -EINVAL;
		goto err_undo_flags;
	}

	if (slave_ops->ndo_set_mac_address == NULL) {
		if (bond->slave_cnt == 0) {
			pr_warning("%s: Warning: The first slave device specified does not support setting the MAC address. Setting fail_over_mac to active.",
				   bond_dev->name);
			bond->params.fail_over_mac = BOND_FOM_ACTIVE;
		} else if (bond->params.fail_over_mac != BOND_FOM_ACTIVE) {
			pr_err("%s: Error: The slave device specified does not support setting the MAC address, but fail_over_mac is not set to active.\n",
			       bond_dev->name);
			res = -EOPNOTSUPP;
			goto err_undo_flags;
		}
	}

	call_netdevice_notifiers(NETDEV_JOIN, slave_dev);

	/* If this is the first slave, then we need to set the master's hardware
	 * address to be the same as the slave's. */
	if (is_zero_ether_addr(bond->dev->dev_addr))
		memcpy(bond->dev->dev_addr, slave_dev->dev_addr,
		       slave_dev->addr_len);


	new_slave = kzalloc(sizeof(struct slave), GFP_KERNEL);
	if (!new_slave) {
		res = -ENOMEM;
		goto err_undo_flags;
	}

	/*
	 * Set the new_slave's queue_id to be zero.  Queue ID mapping
	 * is set via sysfs or module option if desired.
	 */
	new_slave->queue_id = 0;

	/* Save slave's original mtu and then set it to match the bond */
	new_slave->original_mtu = slave_dev->mtu;
	res = dev_set_mtu(slave_dev, bond->dev->mtu);
	if (res) {
		pr_debug("Error %d calling dev_set_mtu\n", res);
		goto err_free;
	}

	/*
	 * Save slave's original ("permanent") mac address for modes
	 * that need it, and for restoring it upon release, and then
	 * set it to the master's address
	 */
	memcpy(new_slave->perm_hwaddr, slave_dev->dev_addr, ETH_ALEN);

	if (!bond->params.fail_over_mac) {
		/*
		 * Set slave to master's mac address.  The application already
		 * set the master's mac address to that of the first slave
		 */
		memcpy(addr.sa_data, bond_dev->dev_addr, bond_dev->addr_len);
		addr.sa_family = slave_dev->type;
		res = dev_set_mac_address(slave_dev, &addr);
		if (res) {
			pr_debug("Error %d calling set_mac_address\n", res);
			goto err_restore_mtu;
		}
	}

	res = netdev_set_bond_master(slave_dev, bond_dev);
	if (res) {
		pr_debug("Error %d calling netdev_set_bond_master\n", res);
		goto err_restore_mac;
	}

	/* open the slave since the application closed it */
	res = dev_open(slave_dev);
	if (res) {
		pr_debug("Opening slave %s failed\n", slave_dev->name);
		goto err_unset_master;
	}

	new_slave->bond = bond;
	new_slave->dev = slave_dev;
	slave_dev->priv_flags |= IFF_BONDING;

	if (bond_is_lb(bond)) {
		/* bond_alb_init_slave() must be called before all other stages since
		 * it might fail and we do not want to have to undo everything
		 */
		res = bond_alb_init_slave(bond, new_slave);
		if (res)
			goto err_close;
	}

	/* If the mode USES_PRIMARY, then the new slave gets the
	 * master's promisc (and mc) settings only if it becomes the
	 * curr_active_slave, and that is taken care of later when calling
	 * bond_change_active()
	 */
	if (!USES_PRIMARY(bond->params.mode)) {
		/* set promiscuity level to new slave */
		if (bond_dev->flags & IFF_PROMISC) {
			res = dev_set_promiscuity(slave_dev, 1);
			if (res)
				goto err_close;
		}

		/* set allmulti level to new slave */
		if (bond_dev->flags & IFF_ALLMULTI) {
			res = dev_set_allmulti(slave_dev, 1);
			if (res)
				goto err_close;
		}

		netif_addr_lock_bh(bond_dev);
		/* upload master's mc_list to new slave */
		netdev_for_each_mc_addr(ha, bond_dev)
			dev_mc_add(slave_dev, ha->addr);
		netif_addr_unlock_bh(bond_dev);
	}

	if (bond->params.mode == BOND_MODE_8023AD) {
		/* add lacpdu mc addr to mc list */
		u8 lacpdu_multicast[ETH_ALEN] = MULTICAST_LACPDU_ADDR;

		dev_mc_add(slave_dev, lacpdu_multicast);
	}

	bond_add_vlans_on_slave(bond, slave_dev);

	write_lock_bh(&bond->lock);

	bond_attach_slave(bond, new_slave);

	new_slave->delay = 0;
	new_slave->link_failure_count = 0;

	write_unlock_bh(&bond->lock);

	bond_compute_features(bond);

	read_lock(&bond->lock);

	new_slave->last_arp_rx = jiffies -
		(msecs_to_jiffies(bond->params.arp_interval) + 1);

	if (bond->params.miimon && !bond->params.use_carrier) {
		link_reporting = bond_check_dev_link(bond, slave_dev, 1);

		if ((link_reporting == -1) && !bond->params.arp_interval) {
			/*
			 * miimon is set but a bonded network driver
			 * does not support ETHTOOL/MII and
			 * arp_interval is not set.  Note: if
			 * use_carrier is enabled, we will never go
			 * here (because netif_carrier is always
			 * supported); thus, we don't need to change
			 * the messages for netif_carrier.
			 */
			pr_warning("%s: Warning: MII and ETHTOOL support not available for interface %s, and arp_interval/arp_ip_target module parameters not specified, thus bonding will not detect link failures! see bonding.txt for details.\n",
			       bond_dev->name, slave_dev->name);
		} else if (link_reporting == -1) {
			/* unable get link status using mii/ethtool */
			pr_warning("%s: Warning: can't get link status from interface %s; the network driver associated with this interface does not support MII or ETHTOOL link status reporting, thus miimon has no effect on this interface.\n",
				   bond_dev->name, slave_dev->name);
		}
	}

	/* check for initial state */
	if (bond->params.miimon) {
		if (bond_check_dev_link(bond, slave_dev, 0) == BMSR_LSTATUS) {
			if (bond->params.updelay) {
				new_slave->link = BOND_LINK_BACK;
				new_slave->delay = bond->params.updelay;
			} else {
				new_slave->link = BOND_LINK_UP;
			}
		} else {
			new_slave->link = BOND_LINK_DOWN;
		}
	} else if (bond->params.arp_interval) {
		new_slave->link = (netif_carrier_ok(slave_dev) ?
			BOND_LINK_UP : BOND_LINK_DOWN);
	} else {
		new_slave->link = BOND_LINK_UP;
	}

	if (new_slave->link != BOND_LINK_DOWN)
		new_slave->jiffies = jiffies;
	pr_debug("Initial state of slave_dev is BOND_LINK_%s\n",
		new_slave->link == BOND_LINK_DOWN ? "DOWN" :
			(new_slave->link == BOND_LINK_UP ? "UP" : "BACK"));

	bond_update_speed_duplex(new_slave);

	if (USES_PRIMARY(bond->params.mode) && bond->params.primary[0]) {
		/* if there is a primary slave, remember it */
		if (strcmp(bond->params.primary, new_slave->dev->name) == 0) {
			bond->primary_slave = new_slave;
			bond->force_primary = true;
		}
	}

	write_lock_bh(&bond->curr_slave_lock);

	switch (bond->params.mode) {
	case BOND_MODE_ACTIVEBACKUP:
		bond_set_slave_inactive_flags(new_slave);
		bond_select_active_slave(bond);
		break;
	case BOND_MODE_8023AD:
		/* in 802.3ad mode, the internal mechanism
		 * will activate the slaves in the selected
		 * aggregator
		 */
		bond_set_slave_inactive_flags(new_slave);
		/* if this is the first slave */
		if (bond->slave_cnt == 1) {
			SLAVE_AD_INFO(new_slave).id = 1;
			/* Initialize AD with the number of times that the AD timer is called in 1 second
			 * can be called only after the mac address of the bond is set
			 */
			bond_3ad_initialize(bond, 1000/AD_TIMER_INTERVAL);
		} else {
			SLAVE_AD_INFO(new_slave).id =
				SLAVE_AD_INFO(new_slave->prev).id + 1;
		}

		bond_3ad_bind_slave(new_slave);
		break;
	case BOND_MODE_TLB:
	case BOND_MODE_ALB:
		bond_set_active_slave(new_slave);
		bond_set_slave_inactive_flags(new_slave);
		bond_select_active_slave(bond);
		break;
	default:
		pr_debug("This slave is always active in trunk mode\n");

		/* always active in trunk mode */
		bond_set_active_slave(new_slave);

		/* In trunking mode there is little meaning to curr_active_slave
		 * anyway (it holds no special properties of the bond device),
		 * so we can change it without calling change_active_interface()
		 */
		if (!bond->curr_active_slave)
			bond->curr_active_slave = new_slave;

		break;
	} /* switch(bond_mode) */

	write_unlock_bh(&bond->curr_slave_lock);

	bond_set_carrier(bond);

#ifdef CONFIG_NET_POLL_CONTROLLER
	slave_dev->npinfo = bond_netpoll_info(bond);
	if (slave_dev->npinfo) {
		if (slave_enable_netpoll(new_slave)) {
			read_unlock(&bond->lock);
			pr_info("Error, %s: master_dev is using netpoll, "
				 "but new slave device does not support netpoll.\n",
				 bond_dev->name);
			res = -EBUSY;
			goto err_detach;
		}
	}
#endif

	read_unlock(&bond->lock);

	res = bond_create_slave_symlinks(bond_dev, slave_dev);
	if (res)
		goto err_detach;

	res = netdev_rx_handler_register(slave_dev, bond_handle_frame,
					 new_slave);
	if (res) {
		pr_debug("Error %d calling netdev_rx_handler_register\n", res);
		goto err_dest_symlinks;
	}

	pr_info("%s: enslaving %s as a%s interface with a%s link.\n",
		bond_dev->name, slave_dev->name,
		bond_is_active_slave(new_slave) ? "n active" : " backup",
		new_slave->link != BOND_LINK_DOWN ? "n up" : " down");

	/* enslave is successful */
	return 0;

/* Undo stages on error */
err_dest_symlinks:
	bond_destroy_slave_symlinks(bond_dev, slave_dev);

err_detach:
	write_lock_bh(&bond->lock);
	bond_detach_slave(bond, new_slave);
	write_unlock_bh(&bond->lock);

err_close:
	dev_close(slave_dev);

err_unset_master:
	netdev_set_bond_master(slave_dev, NULL);

err_restore_mac:
	if (!bond->params.fail_over_mac) {
		/* XXX TODO - fom follow mode needs to change master's
		 * MAC if this slave's MAC is in use by the bond, or at
		 * least print a warning.
		 */
		memcpy(addr.sa_data, new_slave->perm_hwaddr, ETH_ALEN);
		addr.sa_family = slave_dev->type;
		dev_set_mac_address(slave_dev, &addr);
	}

err_restore_mtu:
	dev_set_mtu(slave_dev, new_slave->original_mtu);

err_free:
	kfree(new_slave);

err_undo_flags:
	bond_compute_features(bond);

	return res;
}

/*
 * Try to release the slave device <slave> from the bond device <master>
 * It is legal to access curr_active_slave without a lock because all the function
 * is write-locked.
 *
 * The rules for slave state should be:
 *   for Active/Backup:
 *     Active stays on all backups go down
 *   for Bonded connections:
 *     The first up interface should be left on and all others downed.
 */
int bond_release(struct net_device *bond_dev, struct net_device *slave_dev)
{
	struct bonding *bond = netdev_priv(bond_dev);
	struct slave *slave, *oldcurrent;
	struct sockaddr addr;
	netdev_features_t old_features = bond_dev->features;

	/* slave is not a slave or master is not master of this slave */
	if (!(slave_dev->flags & IFF_SLAVE) ||
	    (slave_dev->master != bond_dev)) {
		pr_err("%s: Error: cannot release %s.\n",
		       bond_dev->name, slave_dev->name);
		return -EINVAL;
	}

	block_netpoll_tx();
	netdev_bonding_change(bond_dev, NETDEV_RELEASE);
	write_lock_bh(&bond->lock);

	slave = bond_get_slave_by_dev(bond, slave_dev);
	if (!slave) {
		/* not a slave of this bond */
		pr_info("%s: %s not enslaved\n",
			bond_dev->name, slave_dev->name);
		write_unlock_bh(&bond->lock);
		unblock_netpoll_tx();
		return -EINVAL;
	}

	/* unregister rx_handler early so bond_handle_frame wouldn't be called
	 * for this slave anymore.
	 */
	netdev_rx_handler_unregister(slave_dev);
	write_unlock_bh(&bond->lock);
	synchronize_net();
	write_lock_bh(&bond->lock);

	if (!bond->params.fail_over_mac) {
		if (ether_addr_equal(bond_dev->dev_addr, slave->perm_hwaddr) &&
		    bond->slave_cnt > 1)
			pr_warning("%s: Warning: the permanent HWaddr of %s - %pM - is still in use by %s. Set the HWaddr of %s to a different address to avoid conflicts.\n",
				   bond_dev->name, slave_dev->name,
				   slave->perm_hwaddr,
				   bond_dev->name, slave_dev->name);
	}

	/* Inform AD package of unbinding of slave. */
	if (bond->params.mode == BOND_MODE_8023AD) {
		/* must be called before the slave is
		 * detached from the list
		 */
		bond_3ad_unbind_slave(slave);
	}

	pr_info("%s: releasing %s interface %s\n",
		bond_dev->name,
		bond_is_active_slave(slave) ? "active" : "backup",
		slave_dev->name);

	oldcurrent = bond->curr_active_slave;

	bond->current_arp_slave = NULL;

	/* release the slave from its bond */
	bond_detach_slave(bond, slave);

	if (bond->primary_slave == slave)
		bond->primary_slave = NULL;

	if (oldcurrent == slave)
		bond_change_active_slave(bond, NULL);

	if (bond_is_lb(bond)) {
		/* Must be called only after the slave has been
		 * detached from the list and the curr_active_slave
		 * has been cleared (if our_slave == old_current),
		 * but before a new active slave is selected.
		 */
		write_unlock_bh(&bond->lock);
		bond_alb_deinit_slave(bond, slave);
		write_lock_bh(&bond->lock);
	}

	if (oldcurrent == slave) {
		/*
		 * Note that we hold RTNL over this sequence, so there
		 * is no concern that another slave add/remove event
		 * will interfere.
		 */
		write_unlock_bh(&bond->lock);
		read_lock(&bond->lock);
		write_lock_bh(&bond->curr_slave_lock);

		bond_select_active_slave(bond);

		write_unlock_bh(&bond->curr_slave_lock);
		read_unlock(&bond->lock);
		write_lock_bh(&bond->lock);
	}

	if (bond->slave_cnt == 0) {
		bond_set_carrier(bond);

		/* if the last slave was removed, zero the mac address
		 * of the master so it will be set by the application
		 * to the mac address of the first slave
		 */
		memset(bond_dev->dev_addr, 0, bond_dev->addr_len);

		if (bond_vlan_used(bond)) {
			pr_warning("%s: Warning: clearing HW address of %s while it still has VLANs.\n",
				   bond_dev->name, bond_dev->name);
			pr_warning("%s: When re-adding slaves, make sure the bond's HW address matches its VLANs'.\n",
				   bond_dev->name);
		}
	}

	write_unlock_bh(&bond->lock);
	unblock_netpoll_tx();

	if (bond->slave_cnt == 0)
		call_netdevice_notifiers(NETDEV_CHANGEADDR, bond->dev);

	bond_compute_features(bond);
	if (!(bond_dev->features & NETIF_F_VLAN_CHALLENGED) &&
	    (old_features & NETIF_F_VLAN_CHALLENGED))
		pr_info("%s: last VLAN challenged slave %s left bond %s. VLAN blocking is removed\n",
			bond_dev->name, slave_dev->name, bond_dev->name);

	/* must do this from outside any spinlocks */
	bond_destroy_slave_symlinks(bond_dev, slave_dev);

	bond_del_vlans_from_slave(bond, slave_dev);

	/* If the mode USES_PRIMARY, then we should only remove its
	 * promisc and mc settings if it was the curr_active_slave, but that was
	 * already taken care of above when we detached the slave
	 */
	if (!USES_PRIMARY(bond->params.mode)) {
		/* unset promiscuity level from slave */
		if (bond_dev->flags & IFF_PROMISC)
			dev_set_promiscuity(slave_dev, -1);

		/* unset allmulti level from slave */
		if (bond_dev->flags & IFF_ALLMULTI)
			dev_set_allmulti(slave_dev, -1);

		/* flush master's mc_list from slave */
		netif_addr_lock_bh(bond_dev);
		bond_mc_list_flush(bond_dev, slave_dev);
		netif_addr_unlock_bh(bond_dev);
	}

	netdev_set_bond_master(slave_dev, NULL);

	slave_disable_netpoll(slave);

	/* close slave before restoring its mac address */
	dev_close(slave_dev);

	if (bond->params.fail_over_mac != BOND_FOM_ACTIVE) {
		/* restore original ("permanent") mac address */
		memcpy(addr.sa_data, slave->perm_hwaddr, ETH_ALEN);
		addr.sa_family = slave_dev->type;
		dev_set_mac_address(slave_dev, &addr);
	}

	dev_set_mtu(slave_dev, slave->original_mtu);

	slave_dev->priv_flags &= ~IFF_BONDING;

	kfree(slave);

	return 0;  /* deletion OK */
}

/*
* First release a slave and then destroy the bond if no more slaves are left.
* Must be under rtnl_lock when this function is called.
*/
static int  bond_release_and_destroy(struct net_device *bond_dev,
				     struct net_device *slave_dev)
{
	struct bonding *bond = netdev_priv(bond_dev);
	int ret;

	ret = bond_release(bond_dev, slave_dev);
	if ((ret == 0) && (bond->slave_cnt == 0)) {
		bond_dev->priv_flags |= IFF_DISABLE_NETPOLL;
		pr_info("%s: destroying bond %s.\n",
			bond_dev->name, bond_dev->name);
		unregister_netdevice(bond_dev);
	}
	return ret;
}

/*
 * This function releases all slaves.
 */
static int bond_release_all(struct net_device *bond_dev)
{
	struct bonding *bond = netdev_priv(bond_dev);
	struct slave *slave;
	struct net_device *slave_dev;
	struct sockaddr addr;

	write_lock_bh(&bond->lock);

	netif_carrier_off(bond_dev);

	if (bond->slave_cnt == 0)
		goto out;

	bond->current_arp_slave = NULL;
	bond->primary_slave = NULL;
	bond_change_active_slave(bond, NULL);

	while ((slave = bond->first_slave) != NULL) {
		/* Inform AD package of unbinding of slave
		 * before slave is detached from the list.
		 */
		if (bond->params.mode == BOND_MODE_8023AD)
			bond_3ad_unbind_slave(slave);

		slave_dev = slave->dev;
		bond_detach_slave(bond, slave);

		/* now that the slave is detached, unlock and perform
		 * all the undo steps that should not be called from
		 * within a lock.
		 */
		write_unlock_bh(&bond->lock);

		/* unregister rx_handler early so bond_handle_frame wouldn't
		 * be called for this slave anymore.
		 */
		netdev_rx_handler_unregister(slave_dev);
		synchronize_net();

		if (bond_is_lb(bond)) {
			/* must be called only after the slave
			 * has been detached from the list
			 */
			bond_alb_deinit_slave(bond, slave);
		}

		bond_destroy_slave_symlinks(bond_dev, slave_dev);
		bond_del_vlans_from_slave(bond, slave_dev);

		/* If the mode USES_PRIMARY, then we should only remove its
		 * promisc and mc settings if it was the curr_active_slave, but that was
		 * already taken care of above when we detached the slave
		 */
		if (!USES_PRIMARY(bond->params.mode)) {
			/* unset promiscuity level from slave */
			if (bond_dev->flags & IFF_PROMISC)
				dev_set_promiscuity(slave_dev, -1);

			/* unset allmulti level from slave */
			if (bond_dev->flags & IFF_ALLMULTI)
				dev_set_allmulti(slave_dev, -1);

			/* flush master's mc_list from slave */
			netif_addr_lock_bh(bond_dev);
			bond_mc_list_flush(bond_dev, slave_dev);
			netif_addr_unlock_bh(bond_dev);
		}

		netdev_set_bond_master(slave_dev, NULL);

		slave_disable_netpoll(slave);

		/* close slave before restoring its mac address */
		dev_close(slave_dev);

		if (!bond->params.fail_over_mac) {
			/* restore original ("permanent") mac address*/
			memcpy(addr.sa_data, slave->perm_hwaddr, ETH_ALEN);
			addr.sa_family = slave_dev->type;
			dev_set_mac_address(slave_dev, &addr);
		}

		kfree(slave);

		/* re-acquire the lock before getting the next slave */
		write_lock_bh(&bond->lock);
	}

	/* zero the mac address of the master so it will be
	 * set by the application to the mac address of the
	 * first slave
	 */
	memset(bond_dev->dev_addr, 0, bond_dev->addr_len);

	if (bond_vlan_used(bond)) {
		pr_warning("%s: Warning: clearing HW address of %s while it still has VLANs.\n",
			   bond_dev->name, bond_dev->name);
		pr_warning("%s: When re-adding slaves, make sure the bond's HW address matches its VLANs'.\n",
			   bond_dev->name);
	}

	pr_info("%s: released all slaves\n", bond_dev->name);

out:
	write_unlock_bh(&bond->lock);

	bond_compute_features(bond);

	return 0;
}

/*
 * This function changes the active slave to slave <slave_dev>.
 * It returns -EINVAL in the following cases.
 *  - <slave_dev> is not found in the list.
 *  - There is not active slave now.
 *  - <slave_dev> is already active.
 *  - The link state of <slave_dev> is not BOND_LINK_UP.
 *  - <slave_dev> is not running.
 * In these cases, this function does nothing.
 * In the other cases, current_slave pointer is changed and 0 is returned.
 */
static int bond_ioctl_change_active(struct net_device *bond_dev, struct net_device *slave_dev)
{
	struct bonding *bond = netdev_priv(bond_dev);
	struct slave *old_active = NULL;
	struct slave *new_active = NULL;
	int res = 0;

	if (!USES_PRIMARY(bond->params.mode))
		return -EINVAL;

	/* Verify that master_dev is indeed the master of slave_dev */
	if (!(slave_dev->flags & IFF_SLAVE) || (slave_dev->master != bond_dev))
		return -EINVAL;

	read_lock(&bond->lock);

	read_lock(&bond->curr_slave_lock);
	old_active = bond->curr_active_slave;
	read_unlock(&bond->curr_slave_lock);

	new_active = bond_get_slave_by_dev(bond, slave_dev);

	/*
	 * Changing to the current active: do nothing; return success.
	 */
	if (new_active && (new_active == old_active)) {
		read_unlock(&bond->lock);
		return 0;
	}

	if ((new_active) &&
	    (old_active) &&
	    (new_active->link == BOND_LINK_UP) &&
	    IS_UP(new_active->dev)) {
		block_netpoll_tx();
		write_lock_bh(&bond->curr_slave_lock);
		bond_change_active_slave(bond, new_active);
		write_unlock_bh(&bond->curr_slave_lock);
		unblock_netpoll_tx();
	} else
		res = -EINVAL;

	read_unlock(&bond->lock);

	return res;
}

static int bond_info_query(struct net_device *bond_dev, struct ifbond *info)
{
	struct bonding *bond = netdev_priv(bond_dev);

	info->bond_mode = bond->params.mode;
	info->miimon = bond->params.miimon;

	read_lock(&bond->lock);
	info->num_slaves = bond->slave_cnt;
	read_unlock(&bond->lock);

	return 0;
}

static int bond_slave_info_query(struct net_device *bond_dev, struct ifslave *info)
{
	struct bonding *bond = netdev_priv(bond_dev);
	struct slave *slave;
	int i, res = -ENODEV;

	read_lock(&bond->lock);

	bond_for_each_slave(bond, slave, i) {
		if (i == (int)info->slave_id) {
			res = 0;
			strcpy(info->slave_name, slave->dev->name);
			info->link = slave->link;
			info->state = bond_slave_state(slave);
			info->link_failure_count = slave->link_failure_count;
			break;
		}
	}

	read_unlock(&bond->lock);

	return res;
}

/*-------------------------------- Monitoring -------------------------------*/


static int bond_miimon_inspect(struct bonding *bond)
{
	struct slave *slave;
	int i, link_state, commit = 0;
	bool ignore_updelay;

	ignore_updelay = !bond->curr_active_slave ? true : false;

	bond_for_each_slave(bond, slave, i) {
		slave->new_link = BOND_LINK_NOCHANGE;

		link_state = bond_check_dev_link(bond, slave->dev, 0);

		switch (slave->link) {
		case BOND_LINK_UP:
			if (link_state)
				continue;

			slave->link = BOND_LINK_FAIL;
			slave->delay = bond->params.downdelay;
			if (slave->delay) {
				pr_info("%s: link status down for %sinterface %s, disabling it in %d ms.\n",
					bond->dev->name,
					(bond->params.mode ==
					 BOND_MODE_ACTIVEBACKUP) ?
					(bond_is_active_slave(slave) ?
					 "active " : "backup ") : "",
					slave->dev->name,
					bond->params.downdelay * bond->params.miimon);
			}
			/*FALLTHRU*/
		case BOND_LINK_FAIL:
			if (link_state) {
				/*
				 * recovered before downdelay expired
				 */
				slave->link = BOND_LINK_UP;
				slave->jiffies = jiffies;
				pr_info("%s: link status up again after %d ms for interface %s.\n",
					bond->dev->name,
					(bond->params.downdelay - slave->delay) *
					bond->params.miimon,
					slave->dev->name);
				continue;
			}

			if (slave->delay <= 0) {
				slave->new_link = BOND_LINK_DOWN;
				commit++;
				continue;
			}

			slave->delay--;
			break;

		case BOND_LINK_DOWN:
			if (!link_state)
				continue;

			slave->link = BOND_LINK_BACK;
			slave->delay = bond->params.updelay;

			if (slave->delay) {
				pr_info("%s: link status up for interface %s, enabling it in %d ms.\n",
					bond->dev->name, slave->dev->name,
					ignore_updelay ? 0 :
					bond->params.updelay *
					bond->params.miimon);
			}
			/*FALLTHRU*/
		case BOND_LINK_BACK:
			if (!link_state) {
				slave->link = BOND_LINK_DOWN;
				pr_info("%s: link status down again after %d ms for interface %s.\n",
					bond->dev->name,
					(bond->params.updelay - slave->delay) *
					bond->params.miimon,
					slave->dev->name);

				continue;
			}

			if (ignore_updelay)
				slave->delay = 0;

			if (slave->delay <= 0) {
				slave->new_link = BOND_LINK_UP;
				commit++;
				ignore_updelay = false;
				continue;
			}

			slave->delay--;
			break;
		}
	}

	return commit;
}

static void bond_miimon_commit(struct bonding *bond)
{
	struct slave *slave;
	int i;

	bond_for_each_slave(bond, slave, i) {
		switch (slave->new_link) {
		case BOND_LINK_NOCHANGE:
			continue;

		case BOND_LINK_UP:
			slave->link = BOND_LINK_UP;
			slave->jiffies = jiffies;

			if (bond->params.mode == BOND_MODE_8023AD) {
				/* prevent it from being the active one */
				bond_set_backup_slave(slave);
			} else if (bond->params.mode != BOND_MODE_ACTIVEBACKUP) {
				/* make it immediately active */
				bond_set_active_slave(slave);
			} else if (slave != bond->primary_slave) {
				/* prevent it from being the active one */
				bond_set_backup_slave(slave);
			}

			bond_update_speed_duplex(slave);

			pr_info("%s: link status definitely up for interface %s, %u Mbps %s duplex.\n",
				bond->dev->name, slave->dev->name,
				slave->speed, slave->duplex ? "full" : "half");

			/* notify ad that the link status has changed */
			if (bond->params.mode == BOND_MODE_8023AD)
				bond_3ad_handle_link_change(slave, BOND_LINK_UP);

			if (bond_is_lb(bond))
				bond_alb_handle_link_change(bond, slave,
							    BOND_LINK_UP);

			if (!bond->curr_active_slave ||
			    (slave == bond->primary_slave))
				goto do_failover;

			continue;

		case BOND_LINK_DOWN:
			if (slave->link_failure_count < UINT_MAX)
				slave->link_failure_count++;

			slave->link = BOND_LINK_DOWN;

			if (bond->params.mode == BOND_MODE_ACTIVEBACKUP ||
			    bond->params.mode == BOND_MODE_8023AD)
				bond_set_slave_inactive_flags(slave);

			pr_info("%s: link status definitely down for interface %s, disabling it\n",
				bond->dev->name, slave->dev->name);

			if (bond->params.mode == BOND_MODE_8023AD)
				bond_3ad_handle_link_change(slave,
							    BOND_LINK_DOWN);

			if (bond_is_lb(bond))
				bond_alb_handle_link_change(bond, slave,
							    BOND_LINK_DOWN);

			if (slave == bond->curr_active_slave)
				goto do_failover;

			continue;

		default:
			pr_err("%s: invalid new link %d on slave %s\n",
			       bond->dev->name, slave->new_link,
			       slave->dev->name);
			slave->new_link = BOND_LINK_NOCHANGE;

			continue;
		}

do_failover:
		ASSERT_RTNL();
		block_netpoll_tx();
		write_lock_bh(&bond->curr_slave_lock);
		bond_select_active_slave(bond);
		write_unlock_bh(&bond->curr_slave_lock);
		unblock_netpoll_tx();
	}

	bond_set_carrier(bond);
}

/*
 * bond_mii_monitor
 *
 * Really a wrapper that splits the mii monitor into two phases: an
 * inspection, then (if inspection indicates something needs to be done)
 * an acquisition of appropriate locks followed by a commit phase to
 * implement whatever link state changes are indicated.
 */
void bond_mii_monitor(struct work_struct *work)
{
	struct bonding *bond = container_of(work, struct bonding,
					    mii_work.work);
	bool should_notify_peers = false;
	unsigned long delay;

	read_lock(&bond->lock);

	delay = msecs_to_jiffies(bond->params.miimon);

	if (bond->slave_cnt == 0)
		goto re_arm;

	should_notify_peers = bond_should_notify_peers(bond);

	if (bond_miimon_inspect(bond)) {
		read_unlock(&bond->lock);

		/* Race avoidance with bond_close cancel of workqueue */
		if (!rtnl_trylock()) {
			read_lock(&bond->lock);
			delay = 1;
			should_notify_peers = false;
			goto re_arm;
		}

		read_lock(&bond->lock);

		bond_miimon_commit(bond);

		read_unlock(&bond->lock);
		rtnl_unlock();	/* might sleep, hold no other locks */
		read_lock(&bond->lock);
	}

re_arm:
	if (bond->params.miimon)
		queue_delayed_work(bond->wq, &bond->mii_work, delay);

	read_unlock(&bond->lock);

	if (should_notify_peers) {
		if (!rtnl_trylock()) {
			read_lock(&bond->lock);
			bond->send_peer_notif++;
			read_unlock(&bond->lock);
			return;
		}
		netdev_bonding_change(bond->dev, NETDEV_NOTIFY_PEERS);
		rtnl_unlock();
	}
}

static int bond_has_this_ip(struct bonding *bond, __be32 ip)
{
	struct vlan_entry *vlan;
	struct net_device *vlan_dev;

	if (ip == bond_confirm_addr(bond->dev, 0, ip))
		return 1;

	list_for_each_entry(vlan, &bond->vlan_list, vlan_list) {
		rcu_read_lock();
		vlan_dev = __vlan_find_dev_deep(bond->dev, vlan->vlan_id);
		rcu_read_unlock();
		if (vlan_dev && ip == bond_confirm_addr(vlan_dev, 0, ip))
			return 1;
	}

	return 0;
}

/*
 * We go to the (large) trouble of VLAN tagging ARP frames because
 * switches in VLAN mode (especially if ports are configured as
 * "native" to a VLAN) might not pass non-tagged frames.
 */
static void bond_arp_send(struct net_device *slave_dev, int arp_op, __be32 dest_ip, __be32 src_ip, unsigned short vlan_id)
{
	struct sk_buff *skb;

	pr_debug("arp %d on slave %s: dst %x src %x vid %d\n", arp_op,
		 slave_dev->name, dest_ip, src_ip, vlan_id);

	skb = arp_create(arp_op, ETH_P_ARP, dest_ip, slave_dev, src_ip,
			 NULL, slave_dev->dev_addr, NULL);

	if (!skb) {
		pr_err("ARP packet allocation failed\n");
		return;
	}
	if (vlan_id) {
		skb = vlan_put_tag(skb, vlan_id);
		if (!skb) {
			pr_err("failed to insert VLAN tag\n");
			return;
		}
	}
	arp_xmit(skb);
}


static void bond_arp_send_all(struct bonding *bond, struct slave *slave)
{
	int i, vlan_id;
	__be32 *targets = bond->params.arp_targets;
	struct vlan_entry *vlan;
	struct net_device *vlan_dev = NULL;
	struct rtable *rt;

	for (i = 0; (i < BOND_MAX_ARP_TARGETS); i++) {
		__be32 addr;
		if (!targets[i])
			break;
		pr_debug("basa: target %x\n", targets[i]);
		if (!bond_vlan_used(bond)) {
			pr_debug("basa: empty vlan: arp_send\n");
			addr = bond_confirm_addr(bond->dev, targets[i], 0);
			bond_arp_send(slave->dev, ARPOP_REQUEST, targets[i],
				      addr, 0);
			continue;
		}

		/*
		 * If VLANs are configured, we do a route lookup to
		 * determine which VLAN interface would be used, so we
		 * can tag the ARP with the proper VLAN tag.
		 */
		rt = ip_route_output(dev_net(bond->dev), targets[i], 0,
				     RTO_ONLINK, 0);
		if (IS_ERR(rt)) {
			if (net_ratelimit()) {
				pr_warning("%s: no route to arp_ip_target %pI4\n",
					   bond->dev->name, &targets[i]);
			}
			continue;
		}

		/*
		 * This target is not on a VLAN
		 */
		if (rt->dst.dev == bond->dev) {
			ip_rt_put(rt);
			pr_debug("basa: rtdev == bond->dev: arp_send\n");
			addr = bond_confirm_addr(bond->dev, targets[i], 0);
			bond_arp_send(slave->dev, ARPOP_REQUEST, targets[i],
				      addr, 0);
			continue;
		}

		vlan_id = 0;
		list_for_each_entry(vlan, &bond->vlan_list, vlan_list) {
			rcu_read_lock();
			vlan_dev = __vlan_find_dev_deep(bond->dev,
							vlan->vlan_id);
			rcu_read_unlock();
			if (vlan_dev == rt->dst.dev) {
				vlan_id = vlan->vlan_id;
				pr_debug("basa: vlan match on %s %d\n",
				       vlan_dev->name, vlan_id);
				break;
			}
		}

		if (vlan_id && vlan_dev) {
			ip_rt_put(rt);
			addr = bond_confirm_addr(vlan_dev, targets[i], 0);
			bond_arp_send(slave->dev, ARPOP_REQUEST, targets[i],
				      addr, vlan_id);
			continue;
		}

		if (net_ratelimit()) {
			pr_warning("%s: no path to arp_ip_target %pI4 via rt.dev %s\n",
				   bond->dev->name, &targets[i],
				   rt->dst.dev ? rt->dst.dev->name : "NULL");
		}
		ip_rt_put(rt);
	}
}

static void bond_validate_arp(struct bonding *bond, struct slave *slave, __be32 sip, __be32 tip)
{
	int i;
	__be32 *targets = bond->params.arp_targets;

	for (i = 0; (i < BOND_MAX_ARP_TARGETS) && targets[i]; i++) {
		pr_debug("bva: sip %pI4 tip %pI4 t[%d] %pI4 bhti(tip) %d\n",
			 &sip, &tip, i, &targets[i],
			 bond_has_this_ip(bond, tip));
		if (sip == targets[i]) {
			if (bond_has_this_ip(bond, tip))
				slave->last_arp_rx = jiffies;
			return;
		}
	}
}

static int bond_arp_rcv(const struct sk_buff *skb, struct bonding *bond,
			struct slave *slave)
{
	struct arphdr *arp = (struct arphdr *)skb->data;
	unsigned char *arp_ptr;
	__be32 sip, tip;
	int alen;

	if (skb->protocol != __cpu_to_be16(ETH_P_ARP))
		return RX_HANDLER_ANOTHER;

	read_lock(&bond->lock);
	alen = arp_hdr_len(bond->dev);

	pr_debug("bond_arp_rcv: bond %s skb->dev %s\n",
		 bond->dev->name, skb->dev->name);

	if (alen > skb_headlen(skb)) {
		arp = kmalloc(alen, GFP_ATOMIC);
		if (!arp)
			goto out_unlock;
		if (skb_copy_bits(skb, 0, arp, alen) < 0)
			goto out_unlock;
	}

	if (arp->ar_hln != bond->dev->addr_len ||
	    skb->pkt_type == PACKET_OTHERHOST ||
	    skb->pkt_type == PACKET_LOOPBACK ||
	    arp->ar_hrd != htons(ARPHRD_ETHER) ||
	    arp->ar_pro != htons(ETH_P_IP) ||
	    arp->ar_pln != 4)
		goto out_unlock;

	arp_ptr = (unsigned char *)(arp + 1);
	arp_ptr += bond->dev->addr_len;
	memcpy(&sip, arp_ptr, 4);
	arp_ptr += 4 + bond->dev->addr_len;
	memcpy(&tip, arp_ptr, 4);

	pr_debug("bond_arp_rcv: %s %s/%d av %d sv %d sip %pI4 tip %pI4\n",
		 bond->dev->name, slave->dev->name, bond_slave_state(slave),
		 bond->params.arp_validate, slave_do_arp_validate(bond, slave),
		 &sip, &tip);

	/*
	 * Backup slaves won't see the ARP reply, but do come through
	 * here for each ARP probe (so we swap the sip/tip to validate
	 * the probe).  In a "redundant switch, common router" type of
	 * configuration, the ARP probe will (hopefully) travel from
	 * the active, through one switch, the router, then the other
	 * switch before reaching the backup.
	 */
	if (bond_is_active_slave(slave))
		bond_validate_arp(bond, slave, sip, tip);
	else
		bond_validate_arp(bond, slave, tip, sip);

out_unlock:
	read_unlock(&bond->lock);
	if (arp != (struct arphdr *)skb->data)
		kfree(arp);
	return RX_HANDLER_ANOTHER;
}

/*
 * this function is called regularly to monitor each slave's link
 * ensuring that traffic is being sent and received when arp monitoring
 * is used in load-balancing mode. if the adapter has been dormant, then an
 * arp is transmitted to generate traffic. see activebackup_arp_monitor for
 * arp monitoring in active backup mode.
 */
void bond_loadbalance_arp_mon(struct work_struct *work)
{
	struct bonding *bond = container_of(work, struct bonding,
					    arp_work.work);
	struct slave *slave, *oldcurrent;
	int do_failover = 0;
	int delta_in_ticks;
	int i;

	read_lock(&bond->lock);

	delta_in_ticks = msecs_to_jiffies(bond->params.arp_interval);

	if (bond->slave_cnt == 0)
		goto re_arm;

	read_lock(&bond->curr_slave_lock);
	oldcurrent = bond->curr_active_slave;
	read_unlock(&bond->curr_slave_lock);

	/* see if any of the previous devices are up now (i.e. they have
	 * xmt and rcv traffic). the curr_active_slave does not come into
	 * the picture unless it is null. also, slave->jiffies is not needed
	 * here because we send an arp on each slave and give a slave as
	 * long as it needs to get the tx/rx within the delta.
	 * TODO: what about up/down delay in arp mode? it wasn't here before
	 *       so it can wait
	 */
	bond_for_each_slave(bond, slave, i) {
		unsigned long trans_start = dev_trans_start(slave->dev);

		if (slave->link != BOND_LINK_UP) {
			if (time_in_range(jiffies,
				trans_start - delta_in_ticks,
				trans_start + delta_in_ticks) &&
			    time_in_range(jiffies,
				slave->dev->last_rx - delta_in_ticks,
				slave->dev->last_rx + delta_in_ticks)) {

				slave->link  = BOND_LINK_UP;
				bond_set_active_slave(slave);

				/* primary_slave has no meaning in round-robin
				 * mode. the window of a slave being up and
				 * curr_active_slave being null after enslaving
				 * is closed.
				 */
				if (!oldcurrent) {
					pr_info("%s: link status definitely up for interface %s, ",
						bond->dev->name,
						slave->dev->name);
					do_failover = 1;
				} else {
					pr_info("%s: interface %s is now up\n",
						bond->dev->name,
						slave->dev->name);
				}
			}
		} else {
			/* slave->link == BOND_LINK_UP */

			/* not all switches will respond to an arp request
			 * when the source ip is 0, so don't take the link down
			 * if we don't know our ip yet
			 */
			if (!time_in_range(jiffies,
				trans_start - delta_in_ticks,
				trans_start + 2 * delta_in_ticks) ||
			    !time_in_range(jiffies,
				slave->dev->last_rx - delta_in_ticks,
				slave->dev->last_rx + 2 * delta_in_ticks)) {

				slave->link  = BOND_LINK_DOWN;
				bond_set_backup_slave(slave);

				if (slave->link_failure_count < UINT_MAX)
					slave->link_failure_count++;

				pr_info("%s: interface %s is now down.\n",
					bond->dev->name,
					slave->dev->name);

				if (slave == oldcurrent)
					do_failover = 1;
			}
		}

		/* note: if switch is in round-robin mode, all links
		 * must tx arp to ensure all links rx an arp - otherwise
		 * links may oscillate or not come up at all; if switch is
		 * in something like xor mode, there is nothing we can
		 * do - all replies will be rx'ed on same link causing slaves
		 * to be unstable during low/no traffic periods
		 */
		if (IS_UP(slave->dev))
			bond_arp_send_all(bond, slave);
	}

	if (do_failover) {
		block_netpoll_tx();
		write_lock_bh(&bond->curr_slave_lock);

		bond_select_active_slave(bond);

		write_unlock_bh(&bond->curr_slave_lock);
		unblock_netpoll_tx();
	}

re_arm:
	if (bond->params.arp_interval)
		queue_delayed_work(bond->wq, &bond->arp_work, delta_in_ticks);

	read_unlock(&bond->lock);
}

/*
 * Called to inspect slaves for active-backup mode ARP monitor link state
 * changes.  Sets new_link in slaves to specify what action should take
 * place for the slave.  Returns 0 if no changes are found, >0 if changes
 * to link states must be committed.
 *
 * Called with bond->lock held for read.
 */
static int bond_ab_arp_inspect(struct bonding *bond, int delta_in_ticks)
{
	struct slave *slave;
	int i, commit = 0;
	unsigned long trans_start;

	bond_for_each_slave(bond, slave, i) {
		slave->new_link = BOND_LINK_NOCHANGE;

		if (slave->link != BOND_LINK_UP) {
			if (time_in_range(jiffies,
				slave_last_rx(bond, slave) - delta_in_ticks,
				slave_last_rx(bond, slave) + delta_in_ticks)) {

				slave->new_link = BOND_LINK_UP;
				commit++;
			}

			continue;
		}

		/*
		 * Give slaves 2*delta after being enslaved or made
		 * active.  This avoids bouncing, as the last receive
		 * times need a full ARP monitor cycle to be updated.
		 */
		if (time_in_range(jiffies,
				  slave->jiffies - delta_in_ticks,
				  slave->jiffies + 2 * delta_in_ticks))
			continue;

		/*
		 * Backup slave is down if:
		 * - No current_arp_slave AND
		 * - more than 3*delta since last receive AND
		 * - the bond has an IP address
		 *
		 * Note: a non-null current_arp_slave indicates
		 * the curr_active_slave went down and we are
		 * searching for a new one; under this condition
		 * we only take the curr_active_slave down - this
		 * gives each slave a chance to tx/rx traffic
		 * before being taken out
		 */
		if (!bond_is_active_slave(slave) &&
		    !bond->current_arp_slave &&
		    !time_in_range(jiffies,
			slave_last_rx(bond, slave) - delta_in_ticks,
			slave_last_rx(bond, slave) + 3 * delta_in_ticks)) {

			slave->new_link = BOND_LINK_DOWN;
			commit++;
		}

		/*
		 * Active slave is down if:
		 * - more than 2*delta since transmitting OR
		 * - (more than 2*delta since receive AND
		 *    the bond has an IP address)
		 */
		trans_start = dev_trans_start(slave->dev);
		if (bond_is_active_slave(slave) &&
		    (!time_in_range(jiffies,
			trans_start - delta_in_ticks,
			trans_start + 2 * delta_in_ticks) ||
		     !time_in_range(jiffies,
			slave_last_rx(bond, slave) - delta_in_ticks,
			slave_last_rx(bond, slave) + 2 * delta_in_ticks))) {

			slave->new_link = BOND_LINK_DOWN;
			commit++;
		}
	}

	return commit;
}

/*
 * Called to commit link state changes noted by inspection step of
 * active-backup mode ARP monitor.
 *
 * Called with RTNL and bond->lock for read.
 */
static void bond_ab_arp_commit(struct bonding *bond, int delta_in_ticks)
{
	struct slave *slave;
	int i;
	unsigned long trans_start;

	bond_for_each_slave(bond, slave, i) {
		switch (slave->new_link) {
		case BOND_LINK_NOCHANGE:
			continue;

		case BOND_LINK_UP:
			trans_start = dev_trans_start(slave->dev);
			if ((!bond->curr_active_slave &&
			     time_in_range(jiffies,
					   trans_start - delta_in_ticks,
					   trans_start + delta_in_ticks)) ||
			    bond->curr_active_slave != slave) {
				slave->link = BOND_LINK_UP;
				if (bond->current_arp_slave) {
					bond_set_slave_inactive_flags(
						bond->current_arp_slave);
					bond->current_arp_slave = NULL;
				}

				pr_info("%s: link status definitely up for interface %s.\n",
					bond->dev->name, slave->dev->name);

				if (!bond->curr_active_slave ||
				    (slave == bond->primary_slave))
					goto do_failover;

			}

			continue;

		case BOND_LINK_DOWN:
			if (slave->link_failure_count < UINT_MAX)
				slave->link_failure_count++;

			slave->link = BOND_LINK_DOWN;
			bond_set_slave_inactive_flags(slave);

			pr_info("%s: link status definitely down for interface %s, disabling it\n",
				bond->dev->name, slave->dev->name);

			if (slave == bond->curr_active_slave) {
				bond->current_arp_slave = NULL;
				goto do_failover;
			}

			continue;

		default:
			pr_err("%s: impossible: new_link %d on slave %s\n",
			       bond->dev->name, slave->new_link,
			       slave->dev->name);
			continue;
		}

do_failover:
		ASSERT_RTNL();
		block_netpoll_tx();
		write_lock_bh(&bond->curr_slave_lock);
		bond_select_active_slave(bond);
		write_unlock_bh(&bond->curr_slave_lock);
		unblock_netpoll_tx();
	}

	bond_set_carrier(bond);
}

/*
 * Send ARP probes for active-backup mode ARP monitor.
 *
 * Called with bond->lock held for read.
 */
static void bond_ab_arp_probe(struct bonding *bond)
{
	struct slave *slave;
	int i;

	read_lock(&bond->curr_slave_lock);

	if (bond->current_arp_slave && bond->curr_active_slave)
		pr_info("PROBE: c_arp %s && cas %s BAD\n",
			bond->current_arp_slave->dev->name,
			bond->curr_active_slave->dev->name);

	if (bond->curr_active_slave) {
		bond_arp_send_all(bond, bond->curr_active_slave);
		read_unlock(&bond->curr_slave_lock);
		return;
	}

	read_unlock(&bond->curr_slave_lock);

	/* if we don't have a curr_active_slave, search for the next available
	 * backup slave from the current_arp_slave and make it the candidate
	 * for becoming the curr_active_slave
	 */

	if (!bond->current_arp_slave) {
		bond->current_arp_slave = bond->first_slave;
		if (!bond->current_arp_slave)
			return;
	}

	bond_set_slave_inactive_flags(bond->current_arp_slave);

	/* search for next candidate */
	bond_for_each_slave_from(bond, slave, i, bond->current_arp_slave->next) {
		if (IS_UP(slave->dev)) {
			slave->link = BOND_LINK_BACK;
			bond_set_slave_active_flags(slave);
			bond_arp_send_all(bond, slave);
			slave->jiffies = jiffies;
			bond->current_arp_slave = slave;
			break;
		}

		/* if the link state is up at this point, we
		 * mark it down - this can happen if we have
		 * simultaneous link failures and
		 * reselect_active_interface doesn't make this
		 * one the current slave so it is still marked
		 * up when it is actually down
		 */
		if (slave->link == BOND_LINK_UP) {
			slave->link = BOND_LINK_DOWN;
			if (slave->link_failure_count < UINT_MAX)
				slave->link_failure_count++;

			bond_set_slave_inactive_flags(slave);

			pr_info("%s: backup interface %s is now down.\n",
				bond->dev->name, slave->dev->name);
		}
	}
}

void bond_activebackup_arp_mon(struct work_struct *work)
{
	struct bonding *bond = container_of(work, struct bonding,
					    arp_work.work);
	bool should_notify_peers = false;
	int delta_in_ticks;

	read_lock(&bond->lock);

	delta_in_ticks = msecs_to_jiffies(bond->params.arp_interval);

	if (bond->slave_cnt == 0)
		goto re_arm;

	should_notify_peers = bond_should_notify_peers(bond);

	if (bond_ab_arp_inspect(bond, delta_in_ticks)) {
		read_unlock(&bond->lock);

		/* Race avoidance with bond_close flush of workqueue */
		if (!rtnl_trylock()) {
			read_lock(&bond->lock);
			delta_in_ticks = 1;
			should_notify_peers = false;
			goto re_arm;
		}

		read_lock(&bond->lock);

		bond_ab_arp_commit(bond, delta_in_ticks);

		read_unlock(&bond->lock);
		rtnl_unlock();
		read_lock(&bond->lock);
	}

	bond_ab_arp_probe(bond);

re_arm:
	if (bond->params.arp_interval)
		queue_delayed_work(bond->wq, &bond->arp_work, delta_in_ticks);

	read_unlock(&bond->lock);

	if (should_notify_peers) {
		if (!rtnl_trylock()) {
			read_lock(&bond->lock);
			bond->send_peer_notif++;
			read_unlock(&bond->lock);
			return;
		}
		netdev_bonding_change(bond->dev, NETDEV_NOTIFY_PEERS);
		rtnl_unlock();
	}
}

/*-------------------------- netdev event handling --------------------------*/

/*
 * Change device name
 */
static int bond_event_changename(struct bonding *bond)
{
	bond_remove_proc_entry(bond);
	bond_create_proc_entry(bond);

	bond_debug_reregister(bond);

	return NOTIFY_DONE;
}

static int bond_master_netdev_event(unsigned long event,
				    struct net_device *bond_dev)
{
	struct bonding *event_bond = netdev_priv(bond_dev);

	switch (event) {
	case NETDEV_CHANGENAME:
		return bond_event_changename(event_bond);
	case NETDEV_UNREGISTER:
		bond_remove_proc_entry(event_bond);
		break;
	case NETDEV_REGISTER:
		bond_create_proc_entry(event_bond);
		break;
	default:
		break;
	}

	return NOTIFY_DONE;
}

static int bond_slave_netdev_event(unsigned long event,
				   struct net_device *slave_dev)
{
	struct net_device *bond_dev = slave_dev->master;
	struct bonding *bond = netdev_priv(bond_dev);
	struct slave *slave = NULL;

	switch (event) {
	case NETDEV_UNREGISTER:
		if (bond_dev) {
			if (bond->setup_by_slave)
				bond_release_and_destroy(bond_dev, slave_dev);
			else
				bond_release(bond_dev, slave_dev);
		}
		break;
	case NETDEV_UP:
	case NETDEV_CHANGE:
		slave = bond_get_slave_by_dev(bond, slave_dev);
		if (slave) {
			u32 old_speed = slave->speed;
			u8  old_duplex = slave->duplex;

			bond_update_speed_duplex(slave);

			if (bond->params.mode == BOND_MODE_8023AD) {
				if (old_speed != slave->speed)
					bond_3ad_adapter_speed_changed(slave);
				if (old_duplex != slave->duplex)
					bond_3ad_adapter_duplex_changed(slave);
			}
		}

		break;
	case NETDEV_DOWN:
		/*
		 * ... Or is it this?
		 */
		break;
	case NETDEV_CHANGEMTU:
		/*
		 * TODO: Should slaves be allowed to
		 * independently alter their MTU?  For
		 * an active-backup bond, slaves need
		 * not be the same type of device, so
		 * MTUs may vary.  For other modes,
		 * slaves arguably should have the
		 * same MTUs. To do this, we'd need to
		 * take over the slave's change_mtu
		 * function for the duration of their
		 * servitude.
		 */
		break;
	case NETDEV_CHANGENAME:
		/*
		 * TODO: handle changing the primary's name
		 */
		break;
	case NETDEV_FEAT_CHANGE:
		bond_compute_features(bond);
		break;
	default:
		break;
	}

	return NOTIFY_DONE;
}

/*
 * bond_netdev_event: handle netdev notifier chain events.
 *
 * This function receives events for the netdev chain.  The caller (an
 * ioctl handler calling blocking_notifier_call_chain) holds the necessary
 * locks for us to safely manipulate the slave devices (RTNL lock,
 * dev_probe_lock).
 */
static int bond_netdev_event(struct notifier_block *this,
			     unsigned long event, void *ptr)
{
	struct net_device *event_dev = (struct net_device *)ptr;

	pr_debug("event_dev: %s, event: %lx\n",
		 event_dev ? event_dev->name : "None",
		 event);

	if (!(event_dev->priv_flags & IFF_BONDING))
		return NOTIFY_DONE;

	if (event_dev->flags & IFF_MASTER) {
		pr_debug("IFF_MASTER\n");
		return bond_master_netdev_event(event, event_dev);
	}

	if (event_dev->flags & IFF_SLAVE) {
		pr_debug("IFF_SLAVE\n");
		return bond_slave_netdev_event(event, event_dev);
	}

	return NOTIFY_DONE;
}

static struct notifier_block bond_netdev_notifier = {
	.notifier_call = bond_netdev_event,
};

/*---------------------------- Hashing Policies -----------------------------*/

/*
 * Hash for the output device based upon layer 2 and layer 3 data. If
 * the packet is not IP mimic bond_xmit_hash_policy_l2()
 */
static int bond_xmit_hash_policy_l23(struct sk_buff *skb, int count)
{
	struct ethhdr *data = (struct ethhdr *)skb->data;
	struct iphdr *iph = ip_hdr(skb);

	if (skb->protocol == htons(ETH_P_IP)) {
		return ((ntohl(iph->saddr ^ iph->daddr) & 0xffff) ^
			(data->h_dest[5] ^ data->h_source[5])) % count;
	}

	return (data->h_dest[5] ^ data->h_source[5]) % count;
}

/*
 * Hash for the output device based upon layer 3 and layer 4 data. If
 * the packet is a frag or not TCP or UDP, just use layer 3 data.  If it is
 * altogether not IP, mimic bond_xmit_hash_policy_l2()
 */
static int bond_xmit_hash_policy_l34(struct sk_buff *skb, int count)
{
	struct ethhdr *data = (struct ethhdr *)skb->data;
	struct iphdr *iph = ip_hdr(skb);
	__be16 *layer4hdr = (__be16 *)((u32 *)iph + iph->ihl);
	int layer4_xor = 0;

	if (skb->protocol == htons(ETH_P_IP)) {
		if (!ip_is_fragment(iph) &&
		    (iph->protocol == IPPROTO_TCP ||
		     iph->protocol == IPPROTO_UDP)) {
			layer4_xor = ntohs((*layer4hdr ^ *(layer4hdr + 1)));
		}
		return (layer4_xor ^
			((ntohl(iph->saddr ^ iph->daddr)) & 0xffff)) % count;

	}

	return (data->h_dest[5] ^ data->h_source[5]) % count;
}

/*
 * Hash for the output device based upon layer 2 data
 */
static int bond_xmit_hash_policy_l2(struct sk_buff *skb, int count)
{
	struct ethhdr *data = (struct ethhdr *)skb->data;

	return (data->h_dest[5] ^ data->h_source[5]) % count;
}

/*-------------------------- Device entry points ----------------------------*/

static int bond_open(struct net_device *bond_dev)
{
	struct bonding *bond = netdev_priv(bond_dev);
	struct slave *slave;
	int i;

	/* reset slave->backup and slave->inactive */
	read_lock(&bond->lock);
	if (bond->slave_cnt > 0) {
		read_lock(&bond->curr_slave_lock);
		bond_for_each_slave(bond, slave, i) {
			if ((bond->params.mode == BOND_MODE_ACTIVEBACKUP)
				&& (slave != bond->curr_active_slave)) {
				bond_set_slave_inactive_flags(slave);
			} else {
				bond_set_slave_active_flags(slave);
			}
		}
		read_unlock(&bond->curr_slave_lock);
	}
	read_unlock(&bond->lock);

	INIT_DELAYED_WORK(&bond->mcast_work, bond_resend_igmp_join_requests_delayed);

	if (bond_is_lb(bond)) {
		/* bond_alb_initialize must be called before the timer
		 * is started.
		 */
		if (bond_alb_initialize(bond, (bond->params.mode == BOND_MODE_ALB))) {
			/* something went wrong - fail the open operation */
			return -ENOMEM;
		}

		INIT_DELAYED_WORK(&bond->alb_work, bond_alb_monitor);
		queue_delayed_work(bond->wq, &bond->alb_work, 0);
	}

	if (bond->params.miimon) {  /* link check interval, in milliseconds. */
		INIT_DELAYED_WORK(&bond->mii_work, bond_mii_monitor);
		queue_delayed_work(bond->wq, &bond->mii_work, 0);
	}

	if (bond->params.arp_interval) {  /* arp interval, in milliseconds. */
		if (bond->params.mode == BOND_MODE_ACTIVEBACKUP)
			INIT_DELAYED_WORK(&bond->arp_work,
					  bond_activebackup_arp_mon);
		else
			INIT_DELAYED_WORK(&bond->arp_work,
					  bond_loadbalance_arp_mon);

		queue_delayed_work(bond->wq, &bond->arp_work, 0);
		if (bond->params.arp_validate)
			bond->recv_probe = bond_arp_rcv;
	}

	if (bond->params.mode == BOND_MODE_8023AD) {
		INIT_DELAYED_WORK(&bond->ad_work, bond_3ad_state_machine_handler);
		queue_delayed_work(bond->wq, &bond->ad_work, 0);
		/* register to receive LACPDUs */
		bond->recv_probe = bond_3ad_lacpdu_recv;
		bond_3ad_initiate_agg_selection(bond, 1);
	}

	return 0;
}

static int bond_close(struct net_device *bond_dev)
{
	struct bonding *bond = netdev_priv(bond_dev);

	write_lock_bh(&bond->lock);

	bond->send_peer_notif = 0;

	write_unlock_bh(&bond->lock);

	if (bond->params.miimon) {  /* link check interval, in milliseconds. */
		cancel_delayed_work_sync(&bond->mii_work);
	}

	if (bond->params.arp_interval) {  /* arp interval, in milliseconds. */
		cancel_delayed_work_sync(&bond->arp_work);
	}

	switch (bond->params.mode) {
	case BOND_MODE_8023AD:
		cancel_delayed_work_sync(&bond->ad_work);
		break;
	case BOND_MODE_TLB:
	case BOND_MODE_ALB:
		cancel_delayed_work_sync(&bond->alb_work);
		break;
	default:
		break;
	}

	if (delayed_work_pending(&bond->mcast_work))
		cancel_delayed_work_sync(&bond->mcast_work);

	if (bond_is_lb(bond)) {
		/* Must be called only after all
		 * slaves have been released
		 */
		bond_alb_deinitialize(bond);
	}
	bond->recv_probe = NULL;

	return 0;
}

static struct rtnl_link_stats64 *bond_get_stats(struct net_device *bond_dev,
						struct rtnl_link_stats64 *stats)
{
	struct bonding *bond = netdev_priv(bond_dev);
	struct rtnl_link_stats64 temp;
	struct slave *slave;
	int i;

	memset(stats, 0, sizeof(*stats));

	read_lock_bh(&bond->lock);

	bond_for_each_slave(bond, slave, i) {
		const struct rtnl_link_stats64 *sstats =
			dev_get_stats(slave->dev, &temp);

		stats->rx_packets += sstats->rx_packets;
		stats->rx_bytes += sstats->rx_bytes;
		stats->rx_errors += sstats->rx_errors;
		stats->rx_dropped += sstats->rx_dropped;

		stats->tx_packets += sstats->tx_packets;
		stats->tx_bytes += sstats->tx_bytes;
		stats->tx_errors += sstats->tx_errors;
		stats->tx_dropped += sstats->tx_dropped;

		stats->multicast += sstats->multicast;
		stats->collisions += sstats->collisions;

		stats->rx_length_errors += sstats->rx_length_errors;
		stats->rx_over_errors += sstats->rx_over_errors;
		stats->rx_crc_errors += sstats->rx_crc_errors;
		stats->rx_frame_errors += sstats->rx_frame_errors;
		stats->rx_fifo_errors += sstats->rx_fifo_errors;
		stats->rx_missed_errors += sstats->rx_missed_errors;

		stats->tx_aborted_errors += sstats->tx_aborted_errors;
		stats->tx_carrier_errors += sstats->tx_carrier_errors;
		stats->tx_fifo_errors += sstats->tx_fifo_errors;
		stats->tx_heartbeat_errors += sstats->tx_heartbeat_errors;
		stats->tx_window_errors += sstats->tx_window_errors;
	}

	read_unlock_bh(&bond->lock);

	return stats;
}

static int bond_do_ioctl(struct net_device *bond_dev, struct ifreq *ifr, int cmd)
{
	struct net_device *slave_dev = NULL;
	struct ifbond k_binfo;
	struct ifbond __user *u_binfo = NULL;
	struct ifslave k_sinfo;
	struct ifslave __user *u_sinfo = NULL;
	struct mii_ioctl_data *mii = NULL;
	int res = 0;

	pr_debug("bond_ioctl: master=%s, cmd=%d\n", bond_dev->name, cmd);

	switch (cmd) {
	case SIOCGMIIPHY:
		mii = if_mii(ifr);
		if (!mii)
			return -EINVAL;

		mii->phy_id = 0;
		/* Fall Through */
	case SIOCGMIIREG:
		/*
		 * We do this again just in case we were called by SIOCGMIIREG
		 * instead of SIOCGMIIPHY.
		 */
		mii = if_mii(ifr);
		if (!mii)
			return -EINVAL;


		if (mii->reg_num == 1) {
			struct bonding *bond = netdev_priv(bond_dev);
			mii->val_out = 0;
			read_lock(&bond->lock);
			read_lock(&bond->curr_slave_lock);
			if (netif_carrier_ok(bond->dev))
				mii->val_out = BMSR_LSTATUS;

			read_unlock(&bond->curr_slave_lock);
			read_unlock(&bond->lock);
		}

		return 0;
	case BOND_INFO_QUERY_OLD:
	case SIOCBONDINFOQUERY:
		u_binfo = (struct ifbond __user *)ifr->ifr_data;

		if (copy_from_user(&k_binfo, u_binfo, sizeof(ifbond)))
			return -EFAULT;

		res = bond_info_query(bond_dev, &k_binfo);
		if (res == 0 &&
		    copy_to_user(u_binfo, &k_binfo, sizeof(ifbond)))
			return -EFAULT;

		return res;
	case BOND_SLAVE_INFO_QUERY_OLD:
	case SIOCBONDSLAVEINFOQUERY:
		u_sinfo = (struct ifslave __user *)ifr->ifr_data;

		if (copy_from_user(&k_sinfo, u_sinfo, sizeof(ifslave)))
			return -EFAULT;

		res = bond_slave_info_query(bond_dev, &k_sinfo);
		if (res == 0 &&
		    copy_to_user(u_sinfo, &k_sinfo, sizeof(ifslave)))
			return -EFAULT;

		return res;
	default:
		/* Go on */
		break;
	}

	if (!capable(CAP_NET_ADMIN))
		return -EPERM;

	slave_dev = dev_get_by_name(dev_net(bond_dev), ifr->ifr_slave);

	pr_debug("slave_dev=%p:\n", slave_dev);

	if (!slave_dev)
		res = -ENODEV;
	else {
		pr_debug("slave_dev->name=%s:\n", slave_dev->name);
		switch (cmd) {
		case BOND_ENSLAVE_OLD:
		case SIOCBONDENSLAVE:
			res = bond_enslave(bond_dev, slave_dev);
			break;
		case BOND_RELEASE_OLD:
		case SIOCBONDRELEASE:
			res = bond_release(bond_dev, slave_dev);
			break;
		case BOND_SETHWADDR_OLD:
		case SIOCBONDSETHWADDR:
			res = bond_sethwaddr(bond_dev, slave_dev);
			break;
		case BOND_CHANGE_ACTIVE_OLD:
		case SIOCBONDCHANGEACTIVE:
			res = bond_ioctl_change_active(bond_dev, slave_dev);
			break;
		default:
			res = -EOPNOTSUPP;
		}

		dev_put(slave_dev);
	}

	return res;
}

static bool bond_addr_in_mc_list(unsigned char *addr,
				 struct netdev_hw_addr_list *list,
				 int addrlen)
{
	struct netdev_hw_addr *ha;

	netdev_hw_addr_list_for_each(ha, list)
		if (!memcmp(ha->addr, addr, addrlen))
			return true;

	return false;
}

static void bond_change_rx_flags(struct net_device *bond_dev, int change)
{
	struct bonding *bond = netdev_priv(bond_dev);

	if (change & IFF_PROMISC)
		bond_set_promiscuity(bond,
				     bond_dev->flags & IFF_PROMISC ? 1 : -1);

	if (change & IFF_ALLMULTI)
		bond_set_allmulti(bond,
				  bond_dev->flags & IFF_ALLMULTI ? 1 : -1);
}

static void bond_set_multicast_list(struct net_device *bond_dev)
{
	struct bonding *bond = netdev_priv(bond_dev);
	struct netdev_hw_addr *ha;
	bool found;

	read_lock(&bond->lock);

	/* looking for addresses to add to slaves' mc list */
	netdev_for_each_mc_addr(ha, bond_dev) {
		found = bond_addr_in_mc_list(ha->addr, &bond->mc_list,
					     bond_dev->addr_len);
		if (!found)
			bond_mc_add(bond, ha->addr);
	}

	/* looking for addresses to delete from slaves' list */
	netdev_hw_addr_list_for_each(ha, &bond->mc_list) {
		found = bond_addr_in_mc_list(ha->addr, &bond_dev->mc,
					     bond_dev->addr_len);
		if (!found)
			bond_mc_del(bond, ha->addr);
	}

	/* save master's multicast list */
	__hw_addr_flush(&bond->mc_list);
	__hw_addr_add_multiple(&bond->mc_list, &bond_dev->mc,
			       bond_dev->addr_len, NETDEV_HW_ADDR_T_MULTICAST);

	read_unlock(&bond->lock);
}

static int bond_neigh_init(struct neighbour *n)
{
	struct bonding *bond = netdev_priv(n->dev);
	struct slave *slave = bond->first_slave;
	const struct net_device_ops *slave_ops;
	struct neigh_parms parms;
	int ret;

	if (!slave)
		return 0;

	slave_ops = slave->dev->netdev_ops;

	if (!slave_ops->ndo_neigh_setup)
		return 0;

	parms.neigh_setup = NULL;
	parms.neigh_cleanup = NULL;
	ret = slave_ops->ndo_neigh_setup(slave->dev, &parms);
	if (ret)
		return ret;

	/*
	 * Assign slave's neigh_cleanup to neighbour in case cleanup is called
	 * after the last slave has been detached.  Assumes that all slaves
	 * utilize the same neigh_cleanup (true at this writing as only user
	 * is ipoib).
	 */
	n->parms->neigh_cleanup = parms.neigh_cleanup;

	if (!parms.neigh_setup)
		return 0;

	return parms.neigh_setup(n);
}

/*
 * The bonding ndo_neigh_setup is called at init time beofre any
 * slave exists. So we must declare proxy setup function which will
 * be used at run time to resolve the actual slave neigh param setup.
 */
static int bond_neigh_setup(struct net_device *dev,
			    struct neigh_parms *parms)
{
	parms->neigh_setup   = bond_neigh_init;

	return 0;
}

/*
 * Change the MTU of all of a master's slaves to match the master
 */
static int bond_change_mtu(struct net_device *bond_dev, int new_mtu)
{
	struct bonding *bond = netdev_priv(bond_dev);
	struct slave *slave, *stop_at;
	int res = 0;
	int i;

	pr_debug("bond=%p, name=%s, new_mtu=%d\n", bond,
		 (bond_dev ? bond_dev->name : "None"), new_mtu);

	/* Can't hold bond->lock with bh disabled here since
	 * some base drivers panic. On the other hand we can't
	 * hold bond->lock without bh disabled because we'll
	 * deadlock. The only solution is to rely on the fact
	 * that we're under rtnl_lock here, and the slaves
	 * list won't change. This doesn't solve the problem
	 * of setting the slave's MTU while it is
	 * transmitting, but the assumption is that the base
	 * driver can handle that.
	 *
	 * TODO: figure out a way to safely iterate the slaves
	 * list, but without holding a lock around the actual
	 * call to the base driver.
	 */

	bond_for_each_slave(bond, slave, i) {
		pr_debug("s %p s->p %p c_m %p\n",
			 slave,
			 slave->prev,
			 slave->dev->netdev_ops->ndo_change_mtu);

		res = dev_set_mtu(slave->dev, new_mtu);

		if (res) {
			/* If we failed to set the slave's mtu to the new value
			 * we must abort the operation even in ACTIVE_BACKUP
			 * mode, because if we allow the backup slaves to have
			 * different mtu values than the active slave we'll
			 * need to change their mtu when doing a failover. That
			 * means changing their mtu from timer context, which
			 * is probably not a good idea.
			 */
			pr_debug("err %d %s\n", res, slave->dev->name);
			goto unwind;
		}
	}

	bond_dev->mtu = new_mtu;

	return 0;

unwind:
	/* unwind from head to the slave that failed */
	stop_at = slave;
	bond_for_each_slave_from_to(bond, slave, i, bond->first_slave, stop_at) {
		int tmp_res;

		tmp_res = dev_set_mtu(slave->dev, bond_dev->mtu);
		if (tmp_res) {
			pr_debug("unwind err %d dev %s\n",
				 tmp_res, slave->dev->name);
		}
	}

	return res;
}

/*
 * Change HW address
 *
 * Note that many devices must be down to change the HW address, and
 * downing the master releases all slaves.  We can make bonds full of
 * bonding devices to test this, however.
 */
static int bond_set_mac_address(struct net_device *bond_dev, void *addr)
{
	struct bonding *bond = netdev_priv(bond_dev);
	struct sockaddr *sa = addr, tmp_sa;
	struct slave *slave, *stop_at;
	int res = 0;
	int i;

	if (bond->params.mode == BOND_MODE_ALB)
		return bond_alb_set_mac_address(bond_dev, addr);


	pr_debug("bond=%p, name=%s\n",
		 bond, bond_dev ? bond_dev->name : "None");

	/*
	 * If fail_over_mac is set to active, do nothing and return
	 * success.  Returning an error causes ifenslave to fail.
	 */
	if (bond->params.fail_over_mac == BOND_FOM_ACTIVE)
		return 0;

	if (!is_valid_ether_addr(sa->sa_data))
		return -EADDRNOTAVAIL;

	/* Can't hold bond->lock with bh disabled here since
	 * some base drivers panic. On the other hand we can't
	 * hold bond->lock without bh disabled because we'll
	 * deadlock. The only solution is to rely on the fact
	 * that we're under rtnl_lock here, and the slaves
	 * list won't change. This doesn't solve the problem
	 * of setting the slave's hw address while it is
	 * transmitting, but the assumption is that the base
	 * driver can handle that.
	 *
	 * TODO: figure out a way to safely iterate the slaves
	 * list, but without holding a lock around the actual
	 * call to the base driver.
	 */

	bond_for_each_slave(bond, slave, i) {
		const struct net_device_ops *slave_ops = slave->dev->netdev_ops;
		pr_debug("slave %p %s\n", slave, slave->dev->name);

		if (slave_ops->ndo_set_mac_address == NULL) {
			res = -EOPNOTSUPP;
			pr_debug("EOPNOTSUPP %s\n", slave->dev->name);
			goto unwind;
		}

		res = dev_set_mac_address(slave->dev, addr);
		if (res) {
			/* TODO: consider downing the slave
			 * and retry ?
			 * User should expect communications
			 * breakage anyway until ARP finish
			 * updating, so...
			 */
			pr_debug("err %d %s\n", res, slave->dev->name);
			goto unwind;
		}
	}

	/* success */
	memcpy(bond_dev->dev_addr, sa->sa_data, bond_dev->addr_len);
	return 0;

unwind:
	memcpy(tmp_sa.sa_data, bond_dev->dev_addr, bond_dev->addr_len);
	tmp_sa.sa_family = bond_dev->type;

	/* unwind from head to the slave that failed */
	stop_at = slave;
	bond_for_each_slave_from_to(bond, slave, i, bond->first_slave, stop_at) {
		int tmp_res;

		tmp_res = dev_set_mac_address(slave->dev, &tmp_sa);
		if (tmp_res) {
			pr_debug("unwind err %d dev %s\n",
				 tmp_res, slave->dev->name);
		}
	}

	return res;
}

static int bond_xmit_roundrobin(struct sk_buff *skb, struct net_device *bond_dev)
{
	struct bonding *bond = netdev_priv(bond_dev);
	struct slave *slave, *start_at;
	int i, slave_no, res = 1;
	struct iphdr *iph = ip_hdr(skb);

	/*
	 * Start with the curr_active_slave that joined the bond as the
	 * default for sending IGMP traffic.  For failover purposes one
	 * needs to maintain some consistency for the interface that will
	 * send the join/membership reports.  The curr_active_slave found
	 * will send all of this type of traffic.
	 */
	if ((iph->protocol == IPPROTO_IGMP) &&
	    (skb->protocol == htons(ETH_P_IP))) {

		read_lock(&bond->curr_slave_lock);
		slave = bond->curr_active_slave;
		read_unlock(&bond->curr_slave_lock);

		if (!slave)
			goto out;
	} else {
		/*
		 * Concurrent TX may collide on rr_tx_counter; we accept
		 * that as being rare enough not to justify using an
		 * atomic op here.
		 */
		slave_no = bond->rr_tx_counter++ % bond->slave_cnt;

		bond_for_each_slave(bond, slave, i) {
			slave_no--;
			if (slave_no < 0)
				break;
		}
	}

	start_at = slave;
	bond_for_each_slave_from(bond, slave, i, start_at) {
		if (IS_UP(slave->dev) &&
		    (slave->link == BOND_LINK_UP) &&
		    bond_is_active_slave(slave)) {
			res = bond_dev_queue_xmit(bond, skb, slave->dev);
			break;
		}
	}

out:
	if (res) {
		/* no suitable interface, frame not sent */
		kfree_skb(skb);
	}

	return NETDEV_TX_OK;
}


/*
 * in active-backup mode, we know that bond->curr_active_slave is always valid if
 * the bond has a usable interface.
 */
static int bond_xmit_activebackup(struct sk_buff *skb, struct net_device *bond_dev)
{
	struct bonding *bond = netdev_priv(bond_dev);
	int res = 1;

	read_lock(&bond->curr_slave_lock);

	if (bond->curr_active_slave)
		res = bond_dev_queue_xmit(bond, skb,
			bond->curr_active_slave->dev);

	read_unlock(&bond->curr_slave_lock);

	if (res)
		/* no suitable interface, frame not sent */
		kfree_skb(skb);

	return NETDEV_TX_OK;
}

/*
 * In bond_xmit_xor() , we determine the output device by using a pre-
 * determined xmit_hash_policy(), If the selected device is not enabled,
 * find the next active slave.
 */
static int bond_xmit_xor(struct sk_buff *skb, struct net_device *bond_dev)
{
	struct bonding *bond = netdev_priv(bond_dev);
	struct slave *slave, *start_at;
	int slave_no;
	int i;
	int res = 1;

	slave_no = bond->xmit_hash_policy(skb, bond->slave_cnt);

	bond_for_each_slave(bond, slave, i) {
		slave_no--;
		if (slave_no < 0)
			break;
	}

	start_at = slave;

	bond_for_each_slave_from(bond, slave, i, start_at) {
		if (IS_UP(slave->dev) &&
		    (slave->link == BOND_LINK_UP) &&
		    bond_is_active_slave(slave)) {
			res = bond_dev_queue_xmit(bond, skb, slave->dev);
			break;
		}
	}

	if (res) {
		/* no suitable interface, frame not sent */
		kfree_skb(skb);
	}

	return NETDEV_TX_OK;
}

/*
 * in broadcast mode, we send everything to all usable interfaces.
 */
static int bond_xmit_broadcast(struct sk_buff *skb, struct net_device *bond_dev)
{
	struct bonding *bond = netdev_priv(bond_dev);
	struct slave *slave, *start_at;
	struct net_device *tx_dev = NULL;
	int i;
	int res = 1;

	read_lock(&bond->curr_slave_lock);
	start_at = bond->curr_active_slave;
	read_unlock(&bond->curr_slave_lock);

	if (!start_at)
		goto out;

	bond_for_each_slave_from(bond, slave, i, start_at) {
		if (IS_UP(slave->dev) &&
		    (slave->link == BOND_LINK_UP) &&
		    bond_is_active_slave(slave)) {
			if (tx_dev) {
				struct sk_buff *skb2 = skb_clone(skb, GFP_ATOMIC);
				if (!skb2) {
					pr_err("%s: Error: bond_xmit_broadcast(): skb_clone() failed\n",
					       bond_dev->name);
					continue;
				}

				res = bond_dev_queue_xmit(bond, skb2, tx_dev);
				if (res) {
					kfree_skb(skb2);
					continue;
				}
			}
			tx_dev = slave->dev;
		}
	}

	if (tx_dev)
		res = bond_dev_queue_xmit(bond, skb, tx_dev);

out:
	if (res)
		/* no suitable interface, frame not sent */
		kfree_skb(skb);

	/* frame sent to all suitable interfaces */
	return NETDEV_TX_OK;
}

/*------------------------- Device initialization ---------------------------*/

static void bond_set_xmit_hash_policy(struct bonding *bond)
{
	switch (bond->params.xmit_policy) {
	case BOND_XMIT_POLICY_LAYER23:
		bond->xmit_hash_policy = bond_xmit_hash_policy_l23;
		break;
	case BOND_XMIT_POLICY_LAYER34:
		bond->xmit_hash_policy = bond_xmit_hash_policy_l34;
		break;
	case BOND_XMIT_POLICY_LAYER2:
	default:
		bond->xmit_hash_policy = bond_xmit_hash_policy_l2;
		break;
	}
}

/*
 * Lookup the slave that corresponds to a qid
 */
static inline int bond_slave_override(struct bonding *bond,
				      struct sk_buff *skb)
{
	int i, res = 1;
	struct slave *slave = NULL;
	struct slave *check_slave;

	if (!skb->queue_mapping)
		return 1;

	/* Find out if any slaves have the same mapping as this skb. */
	bond_for_each_slave(bond, check_slave, i) {
		if (check_slave->queue_id == skb->queue_mapping) {
			slave = check_slave;
			break;
		}
	}

	/* If the slave isn't UP, use default transmit policy. */
	if (slave && slave->queue_id && IS_UP(slave->dev) &&
	    (slave->link == BOND_LINK_UP)) {
		res = bond_dev_queue_xmit(bond, skb, slave->dev);
	}

	return res;
}


static u16 bond_select_queue(struct net_device *dev, struct sk_buff *skb)
{
	/*
	 * This helper function exists to help dev_pick_tx get the correct
	 * destination queue.  Using a helper function skips a call to
	 * skb_tx_hash and will put the skbs in the queue we expect on their
	 * way down to the bonding driver.
	 */
	u16 txq = skb_rx_queue_recorded(skb) ? skb_get_rx_queue(skb) : 0;

	/*
	 * Save the original txq to restore before passing to the driver
	 */
	qdisc_skb_cb(skb)->slave_dev_queue_mapping = skb->queue_mapping;

	if (unlikely(txq >= dev->real_num_tx_queues)) {
		do {
			txq -= dev->real_num_tx_queues;
		} while (txq >= dev->real_num_tx_queues);
	}
	return txq;
}

static netdev_tx_t __bond_start_xmit(struct sk_buff *skb, struct net_device *dev)
{
	struct bonding *bond = netdev_priv(dev);

	if (TX_QUEUE_OVERRIDE(bond->params.mode)) {
		if (!bond_slave_override(bond, skb))
			return NETDEV_TX_OK;
	}

	switch (bond->params.mode) {
	case BOND_MODE_ROUNDROBIN:
		return bond_xmit_roundrobin(skb, dev);
	case BOND_MODE_ACTIVEBACKUP:
		return bond_xmit_activebackup(skb, dev);
	case BOND_MODE_XOR:
		return bond_xmit_xor(skb, dev);
	case BOND_MODE_BROADCAST:
		return bond_xmit_broadcast(skb, dev);
	case BOND_MODE_8023AD:
		return bond_3ad_xmit_xor(skb, dev);
	case BOND_MODE_ALB:
	case BOND_MODE_TLB:
		return bond_alb_xmit(skb, dev);
	default:
		/* Should never happen, mode already checked */
		pr_err("%s: Error: Unknown bonding mode %d\n",
		       dev->name, bond->params.mode);
		WARN_ON_ONCE(1);
		kfree_skb(skb);
		return NETDEV_TX_OK;
	}
}

static netdev_tx_t bond_start_xmit(struct sk_buff *skb, struct net_device *dev)
{
	struct bonding *bond = netdev_priv(dev);
	netdev_tx_t ret = NETDEV_TX_OK;

	/*
	 * If we risk deadlock from transmitting this in the
	 * netpoll path, tell netpoll to queue the frame for later tx
	 */
	if (is_netpoll_tx_blocked(dev))
		return NETDEV_TX_BUSY;

	read_lock(&bond->lock);

	if (bond->slave_cnt)
		ret = __bond_start_xmit(skb, dev);
	else
		kfree_skb(skb);

	read_unlock(&bond->lock);

	return ret;
}

/*
 * set bond mode specific net device operations
 */
void bond_set_mode_ops(struct bonding *bond, int mode)
{
	struct net_device *bond_dev = bond->dev;

	switch (mode) {
	case BOND_MODE_ROUNDROBIN:
		break;
	case BOND_MODE_ACTIVEBACKUP:
		break;
	case BOND_MODE_XOR:
		bond_set_xmit_hash_policy(bond);
		break;
	case BOND_MODE_BROADCAST:
		break;
	case BOND_MODE_8023AD:
		bond_set_xmit_hash_policy(bond);
		break;
	case BOND_MODE_ALB:
		/* FALLTHRU */
	case BOND_MODE_TLB:
		break;
	default:
		/* Should never happen, mode already checked */
		pr_err("%s: Error: Unknown bonding mode %d\n",
		       bond_dev->name, mode);
		break;
	}
}

static void bond_ethtool_get_drvinfo(struct net_device *bond_dev,
				    struct ethtool_drvinfo *drvinfo)
{
	strncpy(drvinfo->driver, DRV_NAME, 32);
	strncpy(drvinfo->version, DRV_VERSION, 32);
	snprintf(drvinfo->fw_version, 32, "%d", BOND_ABI_VERSION);
}

static const struct ethtool_ops bond_ethtool_ops = {
	.get_drvinfo		= bond_ethtool_get_drvinfo,
	.get_link		= ethtool_op_get_link,
};

static const struct net_device_ops bond_netdev_ops = {
	.ndo_init		= bond_init,
	.ndo_uninit		= bond_uninit,
	.ndo_open		= bond_open,
	.ndo_stop		= bond_close,
	.ndo_start_xmit		= bond_start_xmit,
	.ndo_select_queue	= bond_select_queue,
	.ndo_get_stats64	= bond_get_stats,
	.ndo_do_ioctl		= bond_do_ioctl,
	.ndo_change_rx_flags	= bond_change_rx_flags,
	.ndo_set_rx_mode	= bond_set_multicast_list,
	.ndo_change_mtu		= bond_change_mtu,
	.ndo_set_mac_address	= bond_set_mac_address,
	.ndo_neigh_setup	= bond_neigh_setup,
	.ndo_vlan_rx_add_vid	= bond_vlan_rx_add_vid,
	.ndo_vlan_rx_kill_vid	= bond_vlan_rx_kill_vid,
#ifdef CONFIG_NET_POLL_CONTROLLER
	.ndo_netpoll_setup	= bond_netpoll_setup,
	.ndo_netpoll_cleanup	= bond_netpoll_cleanup,
	.ndo_poll_controller	= bond_poll_controller,
#endif
	.ndo_add_slave		= bond_enslave,
	.ndo_del_slave		= bond_release,
	.ndo_fix_features	= bond_fix_features,
};

static void bond_destructor(struct net_device *bond_dev)
{
	struct bonding *bond = netdev_priv(bond_dev);
	if (bond->wq)
		destroy_workqueue(bond->wq);
	free_netdev(bond_dev);
}

static void bond_setup(struct net_device *bond_dev)
{
	struct bonding *bond = netdev_priv(bond_dev);

	/* initialize rwlocks */
	rwlock_init(&bond->lock);
	rwlock_init(&bond->curr_slave_lock);

	bond->params = bonding_defaults;

	/* Initialize pointers */
	bond->dev = bond_dev;
	INIT_LIST_HEAD(&bond->vlan_list);

	/* Initialize the device entry points */
	ether_setup(bond_dev);
	bond_dev->netdev_ops = &bond_netdev_ops;
	bond_dev->ethtool_ops = &bond_ethtool_ops;
	bond_set_mode_ops(bond, bond->params.mode);

	bond_dev->destructor = bond_destructor;

	/* Initialize the device options */
	bond_dev->tx_queue_len = 0;
	bond_dev->flags |= IFF_MASTER|IFF_MULTICAST;
	bond_dev->priv_flags |= IFF_BONDING;
	bond_dev->priv_flags &= ~(IFF_XMIT_DST_RELEASE | IFF_TX_SKB_SHARING);

	/* At first, we block adding VLANs. That's the only way to
	 * prevent problems that occur when adding VLANs over an
	 * empty bond. The block will be removed once non-challenged
	 * slaves are enslaved.
	 */
	bond_dev->features |= NETIF_F_VLAN_CHALLENGED;

	/* don't acquire bond device's netif_tx_lock when
	 * transmitting */
	bond_dev->features |= NETIF_F_LLTX;

	/* By default, we declare the bond to be fully
	 * VLAN hardware accelerated capable. Special
	 * care is taken in the various xmit functions
	 * when there are slaves that are not hw accel
	 * capable
	 */

	bond_dev->hw_features = BOND_VLAN_FEATURES |
				NETIF_F_HW_VLAN_TX |
				NETIF_F_HW_VLAN_RX |
				NETIF_F_HW_VLAN_FILTER;

	bond_dev->hw_features &= ~(NETIF_F_ALL_CSUM & ~NETIF_F_HW_CSUM);
	bond_dev->features |= bond_dev->hw_features;
}

static void bond_work_cancel_all(struct bonding *bond)
{
	if (bond->params.miimon && delayed_work_pending(&bond->mii_work))
		cancel_delayed_work_sync(&bond->mii_work);

	if (bond->params.arp_interval && delayed_work_pending(&bond->arp_work))
		cancel_delayed_work_sync(&bond->arp_work);

	if (bond->params.mode == BOND_MODE_ALB &&
	    delayed_work_pending(&bond->alb_work))
		cancel_delayed_work_sync(&bond->alb_work);

	if (bond->params.mode == BOND_MODE_8023AD &&
	    delayed_work_pending(&bond->ad_work))
		cancel_delayed_work_sync(&bond->ad_work);

	if (delayed_work_pending(&bond->mcast_work))
		cancel_delayed_work_sync(&bond->mcast_work);
}

/*
* Destroy a bonding device.
* Must be under rtnl_lock when this function is called.
*/
static void bond_uninit(struct net_device *bond_dev)
{
	struct bonding *bond = netdev_priv(bond_dev);
	struct vlan_entry *vlan, *tmp;

	bond_netpoll_cleanup(bond_dev);

	/* Release the bonded slaves */
	bond_release_all(bond_dev);

	list_del(&bond->bond_list);

	bond_work_cancel_all(bond);

	bond_debug_unregister(bond);

	__hw_addr_flush(&bond->mc_list);

	list_for_each_entry_safe(vlan, tmp, &bond->vlan_list, vlan_list) {
		list_del(&vlan->vlan_list);
		kfree(vlan);
	}
}

/*------------------------- Module initialization ---------------------------*/

/*
 * Convert string input module parms.  Accept either the
 * number of the mode or its string name.  A bit complicated because
 * some mode names are substrings of other names, and calls from sysfs
 * may have whitespace in the name (trailing newlines, for example).
 */
int bond_parse_parm(const char *buf, const struct bond_parm_tbl *tbl)
{
	int modeint = -1, i, rv;
	char *p, modestr[BOND_MAX_MODENAME_LEN + 1] = { 0, };

	for (p = (char *)buf; *p; p++)
		if (!(isdigit(*p) || isspace(*p)))
			break;

	if (*p)
		rv = sscanf(buf, "%20s", modestr);
	else
		rv = sscanf(buf, "%d", &modeint);

	if (!rv)
		return -1;

	for (i = 0; tbl[i].modename; i++) {
		if (modeint == tbl[i].mode)
			return tbl[i].mode;
		if (strcmp(modestr, tbl[i].modename) == 0)
			return tbl[i].mode;
	}

	return -1;
}

static int bond_check_params(struct bond_params *params)
{
	int arp_validate_value, fail_over_mac_value, primary_reselect_value;

	/*
	 * Convert string parameters.
	 */
	if (mode) {
		bond_mode = bond_parse_parm(mode, bond_mode_tbl);
		if (bond_mode == -1) {
			pr_err("Error: Invalid bonding mode \"%s\"\n",
			       mode == NULL ? "NULL" : mode);
			return -EINVAL;
		}
	}

	if (xmit_hash_policy) {
		if ((bond_mode != BOND_MODE_XOR) &&
		    (bond_mode != BOND_MODE_8023AD)) {
			pr_info("xmit_hash_policy param is irrelevant in mode %s\n",
			       bond_mode_name(bond_mode));
		} else {
			xmit_hashtype = bond_parse_parm(xmit_hash_policy,
							xmit_hashtype_tbl);
			if (xmit_hashtype == -1) {
				pr_err("Error: Invalid xmit_hash_policy \"%s\"\n",
				       xmit_hash_policy == NULL ? "NULL" :
				       xmit_hash_policy);
				return -EINVAL;
			}
		}
	}

	if (lacp_rate) {
		if (bond_mode != BOND_MODE_8023AD) {
			pr_info("lacp_rate param is irrelevant in mode %s\n",
				bond_mode_name(bond_mode));
		} else {
			lacp_fast = bond_parse_parm(lacp_rate, bond_lacp_tbl);
			if (lacp_fast == -1) {
				pr_err("Error: Invalid lacp rate \"%s\"\n",
				       lacp_rate == NULL ? "NULL" : lacp_rate);
				return -EINVAL;
			}
		}
	}

	if (ad_select) {
		params->ad_select = bond_parse_parm(ad_select, ad_select_tbl);
		if (params->ad_select == -1) {
			pr_err("Error: Invalid ad_select \"%s\"\n",
			       ad_select == NULL ? "NULL" : ad_select);
			return -EINVAL;
		}

		if (bond_mode != BOND_MODE_8023AD) {
			pr_warning("ad_select param only affects 802.3ad mode\n");
		}
	} else {
		params->ad_select = BOND_AD_STABLE;
	}

	if (max_bonds < 0) {
		pr_warning("Warning: max_bonds (%d) not in range %d-%d, so it was reset to BOND_DEFAULT_MAX_BONDS (%d)\n",
			   max_bonds, 0, INT_MAX, BOND_DEFAULT_MAX_BONDS);
		max_bonds = BOND_DEFAULT_MAX_BONDS;
	}

	if (miimon < 0) {
		pr_warning("Warning: miimon module parameter (%d), not in range 0-%d, so it was reset to %d\n",
			   miimon, INT_MAX, BOND_LINK_MON_INTERV);
		miimon = BOND_LINK_MON_INTERV;
	}

	if (updelay < 0) {
		pr_warning("Warning: updelay module parameter (%d), not in range 0-%d, so it was reset to 0\n",
			   updelay, INT_MAX);
		updelay = 0;
	}

	if (downdelay < 0) {
		pr_warning("Warning: downdelay module parameter (%d), not in range 0-%d, so it was reset to 0\n",
			   downdelay, INT_MAX);
		downdelay = 0;
	}

	if ((use_carrier != 0) && (use_carrier != 1)) {
		pr_warning("Warning: use_carrier module parameter (%d), not of valid value (0/1), so it was set to 1\n",
			   use_carrier);
		use_carrier = 1;
	}

	if (num_peer_notif < 0 || num_peer_notif > 255) {
		pr_warning("Warning: num_grat_arp/num_unsol_na (%d) not in range 0-255 so it was reset to 1\n",
			   num_peer_notif);
		num_peer_notif = 1;
	}

	/* reset values for 802.3ad */
	if (bond_mode == BOND_MODE_8023AD) {
		if (!miimon) {
			pr_warning("Warning: miimon must be specified, otherwise bonding will not detect link failure, speed and duplex which are essential for 802.3ad operation\n");
			pr_warning("Forcing miimon to 100msec\n");
			miimon = 100;
		}
	}

	if (tx_queues < 1 || tx_queues > 255) {
		pr_warning("Warning: tx_queues (%d) should be between "
			   "1 and 255, resetting to %d\n",
			   tx_queues, BOND_DEFAULT_TX_QUEUES);
		tx_queues = BOND_DEFAULT_TX_QUEUES;
	}

	if ((all_slaves_active != 0) && (all_slaves_active != 1)) {
		pr_warning("Warning: all_slaves_active module parameter (%d), "
			   "not of valid value (0/1), so it was set to "
			   "0\n", all_slaves_active);
		all_slaves_active = 0;
	}

	if (resend_igmp < 0 || resend_igmp > 255) {
		pr_warning("Warning: resend_igmp (%d) should be between "
			   "0 and 255, resetting to %d\n",
			   resend_igmp, BOND_DEFAULT_RESEND_IGMP);
		resend_igmp = BOND_DEFAULT_RESEND_IGMP;
	}

	/* reset values for TLB/ALB */
	if ((bond_mode == BOND_MODE_TLB) ||
	    (bond_mode == BOND_MODE_ALB)) {
		if (!miimon) {
			pr_warning("Warning: miimon must be specified, otherwise bonding will not detect link failure and link speed which are essential for TLB/ALB load balancing\n");
			pr_warning("Forcing miimon to 100msec\n");
			miimon = 100;
		}
	}

	if (bond_mode == BOND_MODE_ALB) {
		pr_notice("In ALB mode you might experience client disconnections upon reconnection of a link if the bonding module updelay parameter (%d msec) is incompatible with the forwarding delay time of the switch\n",
			  updelay);
	}

	if (!miimon) {
		if (updelay || downdelay) {
			/* just warn the user the up/down delay will have
			 * no effect since miimon is zero...
			 */
			pr_warning("Warning: miimon module parameter not set and updelay (%d) or downdelay (%d) module parameter is set; updelay and downdelay have no effect unless miimon is set\n",
				   updelay, downdelay);
		}
	} else {
		/* don't allow arp monitoring */
		if (arp_interval) {
			pr_warning("Warning: miimon (%d) and arp_interval (%d) can't be used simultaneously, disabling ARP monitoring\n",
				   miimon, arp_interval);
			arp_interval = 0;
		}

		if ((updelay % miimon) != 0) {
			pr_warning("Warning: updelay (%d) is not a multiple of miimon (%d), updelay rounded to %d ms\n",
				   updelay, miimon,
				   (updelay / miimon) * miimon);
		}

		updelay /= miimon;

		if ((downdelay % miimon) != 0) {
			pr_warning("Warning: downdelay (%d) is not a multiple of miimon (%d), downdelay rounded to %d ms\n",
				   downdelay, miimon,
				   (downdelay / miimon) * miimon);
		}

		downdelay /= miimon;
	}

	if (arp_interval < 0) {
		pr_warning("Warning: arp_interval module parameter (%d) , not in range 0-%d, so it was reset to %d\n",
			   arp_interval, INT_MAX, BOND_LINK_ARP_INTERV);
		arp_interval = BOND_LINK_ARP_INTERV;
	}

	for (arp_ip_count = 0;
	     (arp_ip_count < BOND_MAX_ARP_TARGETS) && arp_ip_target[arp_ip_count];
	     arp_ip_count++) {
		/* not complete check, but should be good enough to
		   catch mistakes */
		if (!isdigit(arp_ip_target[arp_ip_count][0])) {
			pr_warning("Warning: bad arp_ip_target module parameter (%s), ARP monitoring will not be performed\n",
				   arp_ip_target[arp_ip_count]);
			arp_interval = 0;
		} else {
			__be32 ip = in_aton(arp_ip_target[arp_ip_count]);
			arp_target[arp_ip_count] = ip;
		}
	}

	if (arp_interval && !arp_ip_count) {
		/* don't allow arping if no arp_ip_target given... */
		pr_warning("Warning: arp_interval module parameter (%d) specified without providing an arp_ip_target parameter, arp_interval was reset to 0\n",
			   arp_interval);
		arp_interval = 0;
	}

	if (arp_validate) {
		if (bond_mode != BOND_MODE_ACTIVEBACKUP) {
			pr_err("arp_validate only supported in active-backup mode\n");
			return -EINVAL;
		}
		if (!arp_interval) {
			pr_err("arp_validate requires arp_interval\n");
			return -EINVAL;
		}

		arp_validate_value = bond_parse_parm(arp_validate,
						     arp_validate_tbl);
		if (arp_validate_value == -1) {
			pr_err("Error: invalid arp_validate \"%s\"\n",
			       arp_validate == NULL ? "NULL" : arp_validate);
			return -EINVAL;
		}
	} else
		arp_validate_value = 0;

	if (miimon) {
		pr_info("MII link monitoring set to %d ms\n", miimon);
	} else if (arp_interval) {
		int i;

		pr_info("ARP monitoring set to %d ms, validate %s, with %d target(s):",
			arp_interval,
			arp_validate_tbl[arp_validate_value].modename,
			arp_ip_count);

		for (i = 0; i < arp_ip_count; i++)
			pr_info(" %s", arp_ip_target[i]);

		pr_info("\n");

	} else if (max_bonds) {
		/* miimon and arp_interval not set, we need one so things
		 * work as expected, see bonding.txt for details
		 */
		pr_debug("Warning: either miimon or arp_interval and arp_ip_target module parameters must be specified, otherwise bonding will not detect link failures! see bonding.txt for details.\n");
	}

	if (primary && !USES_PRIMARY(bond_mode)) {
		/* currently, using a primary only makes sense
		 * in active backup, TLB or ALB modes
		 */
		pr_warning("Warning: %s primary device specified but has no effect in %s mode\n",
			   primary, bond_mode_name(bond_mode));
		primary = NULL;
	}

	if (primary && primary_reselect) {
		primary_reselect_value = bond_parse_parm(primary_reselect,
							 pri_reselect_tbl);
		if (primary_reselect_value == -1) {
			pr_err("Error: Invalid primary_reselect \"%s\"\n",
			       primary_reselect ==
					NULL ? "NULL" : primary_reselect);
			return -EINVAL;
		}
	} else {
		primary_reselect_value = BOND_PRI_RESELECT_ALWAYS;
	}

	if (fail_over_mac) {
		fail_over_mac_value = bond_parse_parm(fail_over_mac,
						      fail_over_mac_tbl);
		if (fail_over_mac_value == -1) {
			pr_err("Error: invalid fail_over_mac \"%s\"\n",
			       arp_validate == NULL ? "NULL" : arp_validate);
			return -EINVAL;
		}

		if (bond_mode != BOND_MODE_ACTIVEBACKUP)
			pr_warning("Warning: fail_over_mac only affects active-backup mode.\n");
	} else {
		fail_over_mac_value = BOND_FOM_NONE;
	}

	/* fill params struct with the proper values */
	params->mode = bond_mode;
	params->xmit_policy = xmit_hashtype;
	params->miimon = miimon;
	params->num_peer_notif = num_peer_notif;
	params->arp_interval = arp_interval;
	params->arp_validate = arp_validate_value;
	params->updelay = updelay;
	params->downdelay = downdelay;
	params->use_carrier = use_carrier;
	params->lacp_fast = lacp_fast;
	params->primary[0] = 0;
	params->primary_reselect = primary_reselect_value;
	params->fail_over_mac = fail_over_mac_value;
	params->tx_queues = tx_queues;
	params->all_slaves_active = all_slaves_active;
	params->resend_igmp = resend_igmp;
	params->min_links = min_links;

	if (primary) {
		strncpy(params->primary, primary, IFNAMSIZ);
		params->primary[IFNAMSIZ - 1] = 0;
	}

	memcpy(params->arp_targets, arp_target, sizeof(arp_target));

	return 0;
}

static struct lock_class_key bonding_netdev_xmit_lock_key;
static struct lock_class_key bonding_netdev_addr_lock_key;

static void bond_set_lockdep_class_one(struct net_device *dev,
				       struct netdev_queue *txq,
				       void *_unused)
{
	lockdep_set_class(&txq->_xmit_lock,
			  &bonding_netdev_xmit_lock_key);
}

static void bond_set_lockdep_class(struct net_device *dev)
{
	lockdep_set_class(&dev->addr_list_lock,
			  &bonding_netdev_addr_lock_key);
	netdev_for_each_tx_queue(dev, bond_set_lockdep_class_one, NULL);
}

/*
 * Called from registration process
 */
static int bond_init(struct net_device *bond_dev)
{
	struct bonding *bond = netdev_priv(bond_dev);
	struct bond_net *bn = net_generic(dev_net(bond_dev), bond_net_id);
	struct alb_bond_info *bond_info = &(BOND_ALB_INFO(bond));

	pr_debug("Begin bond_init for %s\n", bond_dev->name);

	/*
	 * Initialize locks that may be required during
	 * en/deslave operations.  All of the bond_open work
	 * (of which this is part) should really be moved to
	 * a phase prior to dev_open
	 */
	spin_lock_init(&(bond_info->tx_hashtbl_lock));
	spin_lock_init(&(bond_info->rx_hashtbl_lock));

	bond->wq = create_singlethread_workqueue(bond_dev->name);
	if (!bond->wq)
		return -ENOMEM;

	bond_set_lockdep_class(bond_dev);

	list_add_tail(&bond->bond_list, &bn->dev_list);

	bond_prepare_sysfs_group(bond);

	bond_debug_register(bond);

	__hw_addr_init(&bond->mc_list);
	return 0;
}

static int bond_validate(struct nlattr *tb[], struct nlattr *data[])
{
	if (tb[IFLA_ADDRESS]) {
		if (nla_len(tb[IFLA_ADDRESS]) != ETH_ALEN)
			return -EINVAL;
		if (!is_valid_ether_addr(nla_data(tb[IFLA_ADDRESS])))
			return -EADDRNOTAVAIL;
	}
	return 0;
}

static unsigned int bond_get_num_tx_queues(void)
{
	return tx_queues;
}

static struct rtnl_link_ops bond_link_ops __read_mostly = {
	.kind			= "bond",
	.priv_size		= sizeof(struct bonding),
	.setup			= bond_setup,
	.validate		= bond_validate,
	.get_num_tx_queues	= bond_get_num_tx_queues,
	.get_num_rx_queues	= bond_get_num_tx_queues, /* Use the same number
							     as for TX queues */
};

/* Create a new bond based on the specified name and bonding parameters.
 * If name is NULL, obtain a suitable "bond%d" name for us.
 * Caller must NOT hold rtnl_lock; we need to release it here before we
 * set up our sysfs entries.
 */
int bond_create(struct net *net, const char *name)
{
	struct net_device *bond_dev;
	int res;

	rtnl_lock();

	bond_dev = alloc_netdev_mq(sizeof(struct bonding),
				   name ? name : "bond%d",
				   bond_setup, tx_queues);
	if (!bond_dev) {
		pr_err("%s: eek! can't alloc netdev!\n", name);
		rtnl_unlock();
		return -ENOMEM;
	}

	dev_net_set(bond_dev, net);
	bond_dev->rtnl_link_ops = &bond_link_ops;

	res = register_netdevice(bond_dev);

	netif_carrier_off(bond_dev);

	rtnl_unlock();
	if (res < 0)
		bond_destructor(bond_dev);
	return res;
}

static int __net_init bond_net_init(struct net *net)
{
	struct bond_net *bn = net_generic(net, bond_net_id);

	bn->net = net;
	INIT_LIST_HEAD(&bn->dev_list);

	bond_create_proc_dir(bn);
	bond_create_sysfs(bn);
	
	return 0;
}

static void __net_exit bond_net_exit(struct net *net)
{
	struct bond_net *bn = net_generic(net, bond_net_id);

	bond_destroy_sysfs(bn);
	bond_destroy_proc_dir(bn);
}

static struct pernet_operations bond_net_ops = {
	.init = bond_net_init,
	.exit = bond_net_exit,
	.id   = &bond_net_id,
	.size = sizeof(struct bond_net),
};

static int __init bonding_init(void)
{
	int i;
	int res;

	pr_info("%s", bond_version);

	res = bond_check_params(&bonding_defaults);
	if (res)
		goto out;

	res = register_pernet_subsys(&bond_net_ops);
	if (res)
		goto out;

	res = rtnl_link_register(&bond_link_ops);
	if (res)
		goto err_link;

	bond_create_debugfs();

	for (i = 0; i < max_bonds; i++) {
		res = bond_create(&init_net, NULL);
		if (res)
			goto err;
	}

	register_netdevice_notifier(&bond_netdev_notifier);
out:
	return res;
err:
	rtnl_link_unregister(&bond_link_ops);
err_link:
	unregister_pernet_subsys(&bond_net_ops);
	goto out;

}

static void __exit bonding_exit(void)
{
	unregister_netdevice_notifier(&bond_netdev_notifier);

	bond_destroy_debugfs();

	rtnl_link_unregister(&bond_link_ops);
	unregister_pernet_subsys(&bond_net_ops);

#ifdef CONFIG_NET_POLL_CONTROLLER
	/*
	 * Make sure we don't have an imbalance on our netpoll blocking
	 */
	WARN_ON(atomic_read(&netpoll_block_tx));
#endif
}

module_init(bonding_init);
module_exit(bonding_exit);
MODULE_LICENSE("GPL");
MODULE_VERSION(DRV_VERSION);
MODULE_DESCRIPTION(DRV_DESCRIPTION ", v" DRV_VERSION);
MODULE_AUTHOR("Thomas Davis, tadavis@lbl.gov and many others");
MODULE_ALIAS_RTNL_LINK("bond");<|MERGE_RESOLUTION|>--- conflicted
+++ resolved
@@ -1240,11 +1240,7 @@
 	if (!np)
 		goto out;
 
-<<<<<<< HEAD
-	err = __netpoll_setup(np, slave->dev);
-=======
 	err = __netpoll_setup(np, slave->dev, GFP_ATOMIC);
->>>>>>> 9450d57e
 	if (err) {
 		kfree(np);
 		goto out;
