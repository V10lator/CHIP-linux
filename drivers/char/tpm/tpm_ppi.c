--- conflicted
+++ resolved
@@ -29,21 +29,12 @@
 {
 	acpi_status status = AE_OK;
 	struct acpi_buffer buffer = { ACPI_ALLOCATE_BUFFER, NULL };
-<<<<<<< HEAD
 
 	if (ACPI_SUCCESS(acpi_get_name(handle, ACPI_FULL_PATHNAME, &buffer))) {
 		if (strstr(buffer.pointer, context) != NULL) {
 			*return_value = handle;
 			status = AE_CTRL_TERMINATE;
 		}
-=======
-	status = acpi_get_name(handle, ACPI_FULL_PATHNAME, &buffer);
-	if (ACPI_FAILURE(status))
-		return status;
-
-	if (strstr(buffer.pointer, context) != NULL) {
-		*return_value = handle;
->>>>>>> 923b49ff
 		kfree(buffer.pointer);
 	}
 
