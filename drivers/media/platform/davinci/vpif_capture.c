/*
 * Copyright (C) 2009 Texas Instruments Inc
 *
 * This program is free software; you can redistribute it and/or modify
 * it under the terms of the GNU General Public License as published by
 * the Free Software Foundation; either version 2 of the License, or
 * (at your option) any later version.
 *
 * This program is distributed in the hope that it will be useful,
 * but WITHOUT ANY WARRANTY; without even the implied warranty of
 * MERCHANTABILITY or FITNESS FOR A PARTICULAR PURPOSE.  See the
 * GNU General Public License for more details.
 *
 * You should have received a copy of the GNU General Public License
 * along with this program; if not, write to the Free Software
 * Foundation, Inc., 59 Temple Place, Suite 330, Boston, MA  02111-1307 USA
 *
 * TODO : add support for VBI & HBI data service
 *	  add static buffer allocation
 */

#include <linux/module.h>
#include <linux/interrupt.h>
#include <linux/platform_device.h>
#include <linux/slab.h>

#include <media/v4l2-ioctl.h>

#include "vpif.h"
#include "vpif_capture.h"

MODULE_DESCRIPTION("TI DaVinci VPIF Capture driver");
MODULE_LICENSE("GPL");
MODULE_VERSION(VPIF_CAPTURE_VERSION);

#define vpif_err(fmt, arg...)	v4l2_err(&vpif_obj.v4l2_dev, fmt, ## arg)
#define vpif_dbg(level, debug, fmt, arg...)	\
		v4l2_dbg(level, debug, &vpif_obj.v4l2_dev, fmt, ## arg)

static int debug = 1;
static u32 ch0_numbuffers = 3;
static u32 ch1_numbuffers = 3;
static u32 ch0_bufsize = 1920 * 1080 * 2;
static u32 ch1_bufsize = 720 * 576 * 2;

module_param(debug, int, 0644);
module_param(ch0_numbuffers, uint, S_IRUGO);
module_param(ch1_numbuffers, uint, S_IRUGO);
module_param(ch0_bufsize, uint, S_IRUGO);
module_param(ch1_bufsize, uint, S_IRUGO);

MODULE_PARM_DESC(debug, "Debug level 0-1");
MODULE_PARM_DESC(ch2_numbuffers, "Channel0 buffer count (default:3)");
MODULE_PARM_DESC(ch3_numbuffers, "Channel1 buffer count (default:3)");
MODULE_PARM_DESC(ch2_bufsize, "Channel0 buffer size (default:1920 x 1080 x 2)");
MODULE_PARM_DESC(ch3_bufsize, "Channel1 buffer size (default:720 x 576 x 2)");

static struct vpif_config_params config_params = {
	.min_numbuffers = 3,
	.numbuffers[0] = 3,
	.numbuffers[1] = 3,
	.min_bufsize[0] = 720 * 480 * 2,
	.min_bufsize[1] = 720 * 480 * 2,
	.channel_bufsize[0] = 1920 * 1080 * 2,
	.channel_bufsize[1] = 720 * 576 * 2,
};

/* global variables */
static struct vpif_device vpif_obj = { {NULL} };
static struct device *vpif_dev;
static void vpif_calculate_offsets(struct channel_obj *ch);
static void vpif_config_addr(struct channel_obj *ch, int muxmode);

/**
 * buffer_prepare :  callback function for buffer prepare
 * @vb: ptr to vb2_buffer
 *
 * This is the callback function for buffer prepare when vb2_qbuf()
 * function is called. The buffer is prepared and user space virtual address
 * or user address is converted into  physical address
 */
static int vpif_buffer_prepare(struct vb2_buffer *vb)
{
	/* Get the file handle object and channel object */
	struct vpif_fh *fh = vb2_get_drv_priv(vb->vb2_queue);
	struct vb2_queue *q = vb->vb2_queue;
	struct channel_obj *ch = fh->channel;
	struct common_obj *common;
	unsigned long addr;

	vpif_dbg(2, debug, "vpif_buffer_prepare\n");

	common = &ch->common[VPIF_VIDEO_INDEX];

	if (vb->state != VB2_BUF_STATE_ACTIVE &&
		vb->state != VB2_BUF_STATE_PREPARED) {
		vb2_set_plane_payload(vb, 0, common->fmt.fmt.pix.sizeimage);
		if (vb2_plane_vaddr(vb, 0) &&
		vb2_get_plane_payload(vb, 0) > vb2_plane_size(vb, 0))
			goto exit;
		addr = vb2_dma_contig_plane_dma_addr(vb, 0);

		if (q->streaming) {
			if (!IS_ALIGNED((addr + common->ytop_off), 8) ||
				!IS_ALIGNED((addr + common->ybtm_off), 8) ||
				!IS_ALIGNED((addr + common->ctop_off), 8) ||
				!IS_ALIGNED((addr + common->cbtm_off), 8))
				goto exit;
		}
	}
	return 0;
exit:
	vpif_dbg(1, debug, "buffer_prepare:offset is not aligned to 8 bytes\n");
	return -EINVAL;
}

/**
 * vpif_buffer_queue_setup : Callback function for buffer setup.
 * @vq: vb2_queue ptr
 * @fmt: v4l2 format
 * @nbuffers: ptr to number of buffers requested by application
 * @nplanes:: contains number of distinct video planes needed to hold a frame
 * @sizes[]: contains the size (in bytes) of each plane.
 * @alloc_ctxs: ptr to allocation context
 *
 * This callback function is called when reqbuf() is called to adjust
 * the buffer count and buffer size
 */
static int vpif_buffer_queue_setup(struct vb2_queue *vq,
				const struct v4l2_format *fmt,
				unsigned int *nbuffers, unsigned int *nplanes,
				unsigned int sizes[], void *alloc_ctxs[])
{
	/* Get the file handle object and channel object */
	struct vpif_fh *fh = vb2_get_drv_priv(vq);
	struct channel_obj *ch = fh->channel;
	struct common_obj *common;
	unsigned long size;

	common = &ch->common[VPIF_VIDEO_INDEX];

	vpif_dbg(2, debug, "vpif_buffer_setup\n");

	/* If memory type is not mmap, return */
	if (V4L2_MEMORY_MMAP == common->memory) {
		/* Calculate the size of the buffer */
		size = config_params.channel_bufsize[ch->channel_id];
		/*
		 * Checking if the buffer size exceeds the available buffer
		 * ycmux_mode = 0 means 1 channel mode HD and
		 * ycmux_mode = 1 means 2 channels mode SD
		 */
		if (ch->vpifparams.std_info.ycmux_mode == 0) {
			if (config_params.video_limit[ch->channel_id])
				while (size * *nbuffers >
					(config_params.video_limit[0]
						+ config_params.video_limit[1]))
					(*nbuffers)--;
		} else {
			if (config_params.video_limit[ch->channel_id])
				while (size * *nbuffers >
				config_params.video_limit[ch->channel_id])
					(*nbuffers)--;
		}

	} else {
		size = common->fmt.fmt.pix.sizeimage;
	}

	if (*nbuffers < config_params.min_numbuffers)
		*nbuffers = config_params.min_numbuffers;

	*nplanes = 1;
	sizes[0] = size;
	alloc_ctxs[0] = common->alloc_ctx;

	return 0;
}

/**
 * vpif_buffer_queue : Callback function to add buffer to DMA queue
 * @vb: ptr to vb2_buffer
 */
static void vpif_buffer_queue(struct vb2_buffer *vb)
{
	/* Get the file handle object and channel object */
	struct vpif_fh *fh = vb2_get_drv_priv(vb->vb2_queue);
	struct channel_obj *ch = fh->channel;
	struct vpif_cap_buffer *buf = container_of(vb,
				struct vpif_cap_buffer, vb);
	struct common_obj *common;
	unsigned long flags;

	common = &ch->common[VPIF_VIDEO_INDEX];

	vpif_dbg(2, debug, "vpif_buffer_queue\n");

	spin_lock_irqsave(&common->irqlock, flags);
	/* add the buffer to the DMA queue */
	list_add_tail(&buf->list, &common->dma_queue);
	spin_unlock_irqrestore(&common->irqlock, flags);
}

/**
 * vpif_buf_cleanup : Callback function to free buffer
 * @vb: ptr to vb2_buffer
 *
 * This function is called from the videobuf2 layer to free memory
 * allocated to  the buffers
 */
static void vpif_buf_cleanup(struct vb2_buffer *vb)
{
	/* Get the file handle object and channel object */
	struct vpif_fh *fh = vb2_get_drv_priv(vb->vb2_queue);
	struct vpif_cap_buffer *buf = container_of(vb,
					struct vpif_cap_buffer, vb);
	struct channel_obj *ch = fh->channel;
	struct common_obj *common;
	unsigned long flags;

	common = &ch->common[VPIF_VIDEO_INDEX];

	spin_lock_irqsave(&common->irqlock, flags);
	if (vb->state == VB2_BUF_STATE_ACTIVE)
		list_del_init(&buf->list);
	spin_unlock_irqrestore(&common->irqlock, flags);

}

static void vpif_wait_prepare(struct vb2_queue *vq)
{
	struct vpif_fh *fh = vb2_get_drv_priv(vq);
	struct channel_obj *ch = fh->channel;
	struct common_obj *common;

	common = &ch->common[VPIF_VIDEO_INDEX];
	mutex_unlock(&common->lock);
}

static void vpif_wait_finish(struct vb2_queue *vq)
{
	struct vpif_fh *fh = vb2_get_drv_priv(vq);
	struct channel_obj *ch = fh->channel;
	struct common_obj *common;

	common = &ch->common[VPIF_VIDEO_INDEX];
	mutex_lock(&common->lock);
}

static int vpif_buffer_init(struct vb2_buffer *vb)
{
	struct vpif_cap_buffer *buf = container_of(vb,
					struct vpif_cap_buffer, vb);

	INIT_LIST_HEAD(&buf->list);

	return 0;
}

static u8 channel_first_int[VPIF_NUMBER_OF_OBJECTS][2] =
	{ {1, 1} };

static int vpif_start_streaming(struct vb2_queue *vq, unsigned int count)
{
	struct vpif_capture_config *vpif_config_data =
					vpif_dev->platform_data;
	struct vpif_fh *fh = vb2_get_drv_priv(vq);
	struct channel_obj *ch = fh->channel;
	struct common_obj *common = &ch->common[VPIF_VIDEO_INDEX];
	struct vpif_params *vpif = &ch->vpifparams;
	unsigned long addr = 0;
	unsigned long flags;
	int ret;

	/* If buffer queue is empty, return error */
	spin_lock_irqsave(&common->irqlock, flags);
	if (list_empty(&common->dma_queue)) {
		spin_unlock_irqrestore(&common->irqlock, flags);
		vpif_dbg(1, debug, "buffer queue is empty\n");
		return -EIO;
	}

	/* Get the next frame from the buffer queue */
	common->cur_frm = common->next_frm = list_entry(common->dma_queue.next,
				    struct vpif_cap_buffer, list);
	/* Remove buffer from the buffer queue */
	list_del(&common->cur_frm->list);
	spin_unlock_irqrestore(&common->irqlock, flags);
	/* Mark state of the current frame to active */
	common->cur_frm->vb.state = VB2_BUF_STATE_ACTIVE;
	/* Initialize field_id and started member */
	ch->field_id = 0;
	common->started = 1;
	addr = vb2_dma_contig_plane_dma_addr(&common->cur_frm->vb, 0);

	/* Calculate the offset for Y and C data in the buffer */
	vpif_calculate_offsets(ch);

	if ((vpif->std_info.frm_fmt &&
	    ((common->fmt.fmt.pix.field != V4L2_FIELD_NONE) &&
	     (common->fmt.fmt.pix.field != V4L2_FIELD_ANY))) ||
	    (!vpif->std_info.frm_fmt &&
	     (common->fmt.fmt.pix.field == V4L2_FIELD_NONE))) {
		vpif_dbg(1, debug, "conflict in field format and std format\n");
		return -EINVAL;
	}

	/* configure 1 or 2 channel mode */
	if (vpif_config_data->setup_input_channel_mode) {
		ret = vpif_config_data->
			setup_input_channel_mode(vpif->std_info.ycmux_mode);
		if (ret < 0) {
			vpif_dbg(1, debug, "can't set vpif channel mode\n");
			return ret;
		}
	}

	/* Call vpif_set_params function to set the parameters and addresses */
	ret = vpif_set_video_params(vpif, ch->channel_id);

	if (ret < 0) {
		vpif_dbg(1, debug, "can't set video params\n");
		return ret;
	}

	common->started = ret;
	vpif_config_addr(ch, ret);

	common->set_addr(addr + common->ytop_off,
			 addr + common->ybtm_off,
			 addr + common->ctop_off,
			 addr + common->cbtm_off);

	/**
	 * Set interrupt for both the fields in VPIF Register enable channel in
	 * VPIF register
	 */
	channel_first_int[VPIF_VIDEO_INDEX][ch->channel_id] = 1;
	if ((VPIF_CHANNEL0_VIDEO == ch->channel_id)) {
		channel0_intr_assert();
		channel0_intr_enable(1);
		enable_channel0(1);
	}
	if ((VPIF_CHANNEL1_VIDEO == ch->channel_id) ||
	    (common->started == 2)) {
		channel1_intr_assert();
		channel1_intr_enable(1);
		enable_channel1(1);
	}

	return 0;
}

/* abort streaming and wait for last buffer */
static int vpif_stop_streaming(struct vb2_queue *vq)
{
	struct vpif_fh *fh = vb2_get_drv_priv(vq);
	struct channel_obj *ch = fh->channel;
	struct common_obj *common;
	unsigned long flags;

	if (!vb2_is_streaming(vq))
		return 0;

	common = &ch->common[VPIF_VIDEO_INDEX];

	/* release all active buffers */
	spin_lock_irqsave(&common->irqlock, flags);
	while (!list_empty(&common->dma_queue)) {
		common->next_frm = list_entry(common->dma_queue.next,
						struct vpif_cap_buffer, list);
		list_del(&common->next_frm->list);
		vb2_buffer_done(&common->next_frm->vb, VB2_BUF_STATE_ERROR);
	}
	spin_unlock_irqrestore(&common->irqlock, flags);

	return 0;
}

static struct vb2_ops video_qops = {
	.queue_setup		= vpif_buffer_queue_setup,
	.wait_prepare		= vpif_wait_prepare,
	.wait_finish		= vpif_wait_finish,
	.buf_init		= vpif_buffer_init,
	.buf_prepare		= vpif_buffer_prepare,
	.start_streaming	= vpif_start_streaming,
	.stop_streaming		= vpif_stop_streaming,
	.buf_cleanup		= vpif_buf_cleanup,
	.buf_queue		= vpif_buffer_queue,
};

/**
 * vpif_process_buffer_complete: process a completed buffer
 * @common: ptr to common channel object
 *
 * This function time stamp the buffer and mark it as DONE. It also
 * wake up any process waiting on the QUEUE and set the next buffer
 * as current
 */
static void vpif_process_buffer_complete(struct common_obj *common)
{
	v4l2_get_timestamp(&common->cur_frm->vb.v4l2_buf.timestamp);
	vb2_buffer_done(&common->cur_frm->vb,
					    VB2_BUF_STATE_DONE);
	/* Make curFrm pointing to nextFrm */
	common->cur_frm = common->next_frm;
}

/**
 * vpif_schedule_next_buffer: set next buffer address for capture
 * @common : ptr to common channel object
 *
 * This function will get next buffer from the dma queue and
 * set the buffer address in the vpif register for capture.
 * the buffer is marked active
 */
static void vpif_schedule_next_buffer(struct common_obj *common)
{
	unsigned long addr = 0;

	spin_lock(&common->irqlock);
	common->next_frm = list_entry(common->dma_queue.next,
				     struct vpif_cap_buffer, list);
	/* Remove that buffer from the buffer queue */
	list_del(&common->next_frm->list);
	spin_unlock(&common->irqlock);
	common->next_frm->vb.state = VB2_BUF_STATE_ACTIVE;
	addr = vb2_dma_contig_plane_dma_addr(&common->next_frm->vb, 0);

	/* Set top and bottom field addresses in VPIF registers */
	common->set_addr(addr + common->ytop_off,
			 addr + common->ybtm_off,
			 addr + common->ctop_off,
			 addr + common->cbtm_off);
}

/**
 * vpif_channel_isr : ISR handler for vpif capture
 * @irq: irq number
 * @dev_id: dev_id ptr
 *
 * It changes status of the captured buffer, takes next buffer from the queue
 * and sets its address in VPIF registers
 */
static irqreturn_t vpif_channel_isr(int irq, void *dev_id)
{
	struct vpif_device *dev = &vpif_obj;
	struct common_obj *common;
	struct channel_obj *ch;
	enum v4l2_field field;
	int channel_id = 0;
	int fid = -1, i;

	channel_id = *(int *)(dev_id);
	if (!vpif_intr_status(channel_id))
		return IRQ_NONE;

	ch = dev->dev[channel_id];

	field = ch->common[VPIF_VIDEO_INDEX].fmt.fmt.pix.field;

	for (i = 0; i < VPIF_NUMBER_OF_OBJECTS; i++) {
		common = &ch->common[i];
		/* skip If streaming is not started in this channel */
		if (0 == common->started)
			continue;

		/* Check the field format */
		if (1 == ch->vpifparams.std_info.frm_fmt) {
			/* Progressive mode */
			spin_lock(&common->irqlock);
			if (list_empty(&common->dma_queue)) {
				spin_unlock(&common->irqlock);
				continue;
			}
			spin_unlock(&common->irqlock);

			if (!channel_first_int[i][channel_id])
				vpif_process_buffer_complete(common);

			channel_first_int[i][channel_id] = 0;

			vpif_schedule_next_buffer(common);


			channel_first_int[i][channel_id] = 0;
		} else {
			/**
			 * Interlaced mode. If it is first interrupt, ignore
			 * it
			 */
			if (channel_first_int[i][channel_id]) {
				channel_first_int[i][channel_id] = 0;
				continue;
			}
			if (0 == i) {
				ch->field_id ^= 1;
				/* Get field id from VPIF registers */
				fid = vpif_channel_getfid(ch->channel_id);
				if (fid != ch->field_id) {
					/**
					 * If field id does not match stored
					 * field id, make them in sync
					 */
					if (0 == fid)
						ch->field_id = fid;
					return IRQ_HANDLED;
				}
			}
			/* device field id and local field id are in sync */
			if (0 == fid) {
				/* this is even field */
				if (common->cur_frm == common->next_frm)
					continue;

				/* mark the current buffer as done */
				vpif_process_buffer_complete(common);
			} else if (1 == fid) {
				/* odd field */
				spin_lock(&common->irqlock);
				if (list_empty(&common->dma_queue) ||
				    (common->cur_frm != common->next_frm)) {
					spin_unlock(&common->irqlock);
					continue;
				}
				spin_unlock(&common->irqlock);

				vpif_schedule_next_buffer(common);
			}
		}
	}
	return IRQ_HANDLED;
}

/**
 * vpif_update_std_info() - update standard related info
 * @ch: ptr to channel object
 *
 * For a given standard selected by application, update values
 * in the device data structures
 */
static int vpif_update_std_info(struct channel_obj *ch)
{
	struct common_obj *common = &ch->common[VPIF_VIDEO_INDEX];
	struct vpif_params *vpifparams = &ch->vpifparams;
	const struct vpif_channel_config_params *config;
	struct vpif_channel_config_params *std_info = &vpifparams->std_info;
	struct video_obj *vid_ch = &ch->video;
	int index;

	vpif_dbg(2, debug, "vpif_update_std_info\n");

	for (index = 0; index < vpif_ch_params_count; index++) {
		config = &vpif_ch_params[index];
		if (config->hd_sd == 0) {
			vpif_dbg(2, debug, "SD format\n");
			if (config->stdid & vid_ch->stdid) {
				memcpy(std_info, config, sizeof(*config));
				break;
			}
		} else {
			vpif_dbg(2, debug, "HD format\n");
			if (!memcmp(&config->dv_timings, &vid_ch->dv_timings,
				sizeof(vid_ch->dv_timings))) {
				memcpy(std_info, config, sizeof(*config));
				break;
			}
		}
	}

	/* standard not found */
	if (index == vpif_ch_params_count)
		return -EINVAL;

	common->fmt.fmt.pix.width = std_info->width;
	common->width = std_info->width;
	common->fmt.fmt.pix.height = std_info->height;
	common->height = std_info->height;
	common->fmt.fmt.pix.bytesperline = std_info->width;
	vpifparams->video_params.hpitch = std_info->width;
	vpifparams->video_params.storage_mode = std_info->frm_fmt;

	return 0;
}

/**
 * vpif_calculate_offsets : This function calculates buffers offsets
 * @ch : ptr to channel object
 *
 * This function calculates buffer offsets for Y and C in the top and
 * bottom field
 */
static void vpif_calculate_offsets(struct channel_obj *ch)
{
	unsigned int hpitch, vpitch, sizeimage;
	struct video_obj *vid_ch = &(ch->video);
	struct vpif_params *vpifparams = &ch->vpifparams;
	struct common_obj *common = &ch->common[VPIF_VIDEO_INDEX];
	enum v4l2_field field = common->fmt.fmt.pix.field;

	vpif_dbg(2, debug, "vpif_calculate_offsets\n");

	if (V4L2_FIELD_ANY == field) {
		if (vpifparams->std_info.frm_fmt)
			vid_ch->buf_field = V4L2_FIELD_NONE;
		else
			vid_ch->buf_field = V4L2_FIELD_INTERLACED;
	} else
		vid_ch->buf_field = common->fmt.fmt.pix.field;

	sizeimage = common->fmt.fmt.pix.sizeimage;

	hpitch = common->fmt.fmt.pix.bytesperline;
	vpitch = sizeimage / (hpitch * 2);

	if ((V4L2_FIELD_NONE == vid_ch->buf_field) ||
	    (V4L2_FIELD_INTERLACED == vid_ch->buf_field)) {
		/* Calculate offsets for Y top, Y Bottom, C top and C Bottom */
		common->ytop_off = 0;
		common->ybtm_off = hpitch;
		common->ctop_off = sizeimage / 2;
		common->cbtm_off = sizeimage / 2 + hpitch;
	} else if (V4L2_FIELD_SEQ_TB == vid_ch->buf_field) {
		/* Calculate offsets for Y top, Y Bottom, C top and C Bottom */
		common->ytop_off = 0;
		common->ybtm_off = sizeimage / 4;
		common->ctop_off = sizeimage / 2;
		common->cbtm_off = common->ctop_off + sizeimage / 4;
	} else if (V4L2_FIELD_SEQ_BT == vid_ch->buf_field) {
		/* Calculate offsets for Y top, Y Bottom, C top and C Bottom */
		common->ybtm_off = 0;
		common->ytop_off = sizeimage / 4;
		common->cbtm_off = sizeimage / 2;
		common->ctop_off = common->cbtm_off + sizeimage / 4;
	}
	if ((V4L2_FIELD_NONE == vid_ch->buf_field) ||
	    (V4L2_FIELD_INTERLACED == vid_ch->buf_field))
		vpifparams->video_params.storage_mode = 1;
	else
		vpifparams->video_params.storage_mode = 0;

	if (1 == vpifparams->std_info.frm_fmt)
		vpifparams->video_params.hpitch =
		    common->fmt.fmt.pix.bytesperline;
	else {
		if ((field == V4L2_FIELD_ANY)
		    || (field == V4L2_FIELD_INTERLACED))
			vpifparams->video_params.hpitch =
			    common->fmt.fmt.pix.bytesperline * 2;
		else
			vpifparams->video_params.hpitch =
			    common->fmt.fmt.pix.bytesperline;
	}

	ch->vpifparams.video_params.stdid = vpifparams->std_info.stdid;
}

/**
 * vpif_config_format: configure default frame format in the device
 * ch : ptr to channel object
 */
static void vpif_config_format(struct channel_obj *ch)
{
	struct common_obj *common = &ch->common[VPIF_VIDEO_INDEX];

	vpif_dbg(2, debug, "vpif_config_format\n");

	common->fmt.fmt.pix.field = V4L2_FIELD_ANY;
	if (config_params.numbuffers[ch->channel_id] == 0)
		common->memory = V4L2_MEMORY_USERPTR;
	else
		common->memory = V4L2_MEMORY_MMAP;

	common->fmt.fmt.pix.sizeimage
	    = config_params.channel_bufsize[ch->channel_id];

	if (ch->vpifparams.iface.if_type == VPIF_IF_RAW_BAYER)
		common->fmt.fmt.pix.pixelformat = V4L2_PIX_FMT_SBGGR8;
	else
		common->fmt.fmt.pix.pixelformat = V4L2_PIX_FMT_YUV422P;
	common->fmt.type = V4L2_BUF_TYPE_VIDEO_CAPTURE;
}

/**
 * vpif_get_default_field() - Get default field type based on interface
 * @vpif_params - ptr to vpif params
 */
static inline enum v4l2_field vpif_get_default_field(
				struct vpif_interface *iface)
{
	return (iface->if_type == VPIF_IF_RAW_BAYER) ? V4L2_FIELD_NONE :
						V4L2_FIELD_INTERLACED;
}

/**
 * vpif_check_format()  - check given pixel format for compatibility
 * @ch - channel  ptr
 * @pixfmt - Given pixel format
 * @update - update the values as per hardware requirement
 *
 * Check the application pixel format for S_FMT and update the input
 * values as per hardware limits for TRY_FMT. The default pixel and
 * field format is selected based on interface type.
 */
static int vpif_check_format(struct channel_obj *ch,
			     struct v4l2_pix_format *pixfmt,
			     int update)
{
	struct common_obj *common = &(ch->common[VPIF_VIDEO_INDEX]);
	struct vpif_params *vpif_params = &ch->vpifparams;
	enum v4l2_field field = pixfmt->field;
	u32 sizeimage, hpitch, vpitch;
	int ret = -EINVAL;

	vpif_dbg(2, debug, "vpif_check_format\n");
	/**
	 * first check for the pixel format. If if_type is Raw bayer,
	 * only V4L2_PIX_FMT_SBGGR8 format is supported. Otherwise only
	 * V4L2_PIX_FMT_YUV422P is supported
	 */
	if (vpif_params->iface.if_type == VPIF_IF_RAW_BAYER) {
		if (pixfmt->pixelformat != V4L2_PIX_FMT_SBGGR8) {
			if (!update) {
				vpif_dbg(2, debug, "invalid pix format\n");
				goto exit;
			}
			pixfmt->pixelformat = V4L2_PIX_FMT_SBGGR8;
		}
	} else {
		if (pixfmt->pixelformat != V4L2_PIX_FMT_YUV422P) {
			if (!update) {
				vpif_dbg(2, debug, "invalid pixel format\n");
				goto exit;
			}
			pixfmt->pixelformat = V4L2_PIX_FMT_YUV422P;
		}
	}

	if (!(VPIF_VALID_FIELD(field))) {
		if (!update) {
			vpif_dbg(2, debug, "invalid field format\n");
			goto exit;
		}
		/**
		 * By default use FIELD_NONE for RAW Bayer capture
		 * and FIELD_INTERLACED for other interfaces
		 */
		field = vpif_get_default_field(&vpif_params->iface);
	} else if (field == V4L2_FIELD_ANY)
		/* unsupported field. Use default */
		field = vpif_get_default_field(&vpif_params->iface);

	/* validate the hpitch */
	hpitch = pixfmt->bytesperline;
	if (hpitch < vpif_params->std_info.width) {
		if (!update) {
			vpif_dbg(2, debug, "invalid hpitch\n");
			goto exit;
		}
		hpitch = vpif_params->std_info.width;
	}

	sizeimage = pixfmt->sizeimage;

	vpitch = sizeimage / (hpitch * 2);

	/* validate the vpitch */
	if (vpitch < vpif_params->std_info.height) {
		if (!update) {
			vpif_dbg(2, debug, "Invalid vpitch\n");
			goto exit;
		}
		vpitch = vpif_params->std_info.height;
	}

	/* Check for 8 byte alignment */
	if (!ALIGN(hpitch, 8)) {
		if (!update) {
			vpif_dbg(2, debug, "invalid pitch alignment\n");
			goto exit;
		}
		/* adjust to next 8 byte boundary */
		hpitch = (((hpitch + 7) / 8) * 8);
	}
	/* if update is set, modify the bytesperline and sizeimage */
	if (update) {
		pixfmt->bytesperline = hpitch;
		pixfmt->sizeimage = hpitch * vpitch * 2;
	}
	/**
	 * Image width and height is always based on current standard width and
	 * height
	 */
	pixfmt->width = common->fmt.fmt.pix.width;
	pixfmt->height = common->fmt.fmt.pix.height;
	return 0;
exit:
	return ret;
}

/**
 * vpif_config_addr() - function to configure buffer address in vpif
 * @ch - channel ptr
 * @muxmode - channel mux mode
 */
static void vpif_config_addr(struct channel_obj *ch, int muxmode)
{
	struct common_obj *common;

	vpif_dbg(2, debug, "vpif_config_addr\n");

	common = &(ch->common[VPIF_VIDEO_INDEX]);

	if (VPIF_CHANNEL1_VIDEO == ch->channel_id)
		common->set_addr = ch1_set_videobuf_addr;
	else if (2 == muxmode)
		common->set_addr = ch0_set_videobuf_addr_yc_nmux;
	else
		common->set_addr = ch0_set_videobuf_addr;
}

/**
 * vpif_mmap : It is used to map kernel space buffers into user spaces
 * @filep: file pointer
 * @vma: ptr to vm_area_struct
 */
static int vpif_mmap(struct file *filep, struct vm_area_struct *vma)
{
	/* Get the channel object and file handle object */
	struct vpif_fh *fh = filep->private_data;
	struct channel_obj *ch = fh->channel;
	struct common_obj *common = &(ch->common[VPIF_VIDEO_INDEX]);
	int ret;

	vpif_dbg(2, debug, "vpif_mmap\n");

	if (mutex_lock_interruptible(&common->lock))
		return -ERESTARTSYS;
	ret = vb2_mmap(&common->buffer_queue, vma);
	mutex_unlock(&common->lock);
	return ret;
}

/**
 * vpif_poll: It is used for select/poll system call
 * @filep: file pointer
 * @wait: poll table to wait
 */
static unsigned int vpif_poll(struct file *filep, poll_table * wait)
{
	struct vpif_fh *fh = filep->private_data;
	struct channel_obj *channel = fh->channel;
	struct common_obj *common = &(channel->common[VPIF_VIDEO_INDEX]);
	unsigned int res = 0;

	vpif_dbg(2, debug, "vpif_poll\n");

	if (common->started) {
		mutex_lock(&common->lock);
		res = vb2_poll(&common->buffer_queue, filep, wait);
		mutex_unlock(&common->lock);
	}
	return res;
}

/**
 * vpif_open : vpif open handler
 * @filep: file ptr
 *
 * It creates object of file handle structure and stores it in private_data
 * member of filepointer
 */
static int vpif_open(struct file *filep)
{
	struct video_device *vdev = video_devdata(filep);
	struct common_obj *common;
	struct video_obj *vid_ch;
	struct channel_obj *ch;
	struct vpif_fh *fh;

	vpif_dbg(2, debug, "vpif_open\n");

	ch = video_get_drvdata(vdev);

	vid_ch = &ch->video;
	common = &ch->common[VPIF_VIDEO_INDEX];

	/* Allocate memory for the file handle object */
	fh = kzalloc(sizeof(struct vpif_fh), GFP_KERNEL);
	if (NULL == fh) {
		vpif_err("unable to allocate memory for file handle object\n");
		return -ENOMEM;
	}

	if (mutex_lock_interruptible(&common->lock)) {
		kfree(fh);
		return -ERESTARTSYS;
	}
	/* store pointer to fh in private_data member of filep */
	filep->private_data = fh;
	fh->channel = ch;
	fh->initialized = 0;
	/* If decoder is not initialized. initialize it */
	if (!ch->initialized) {
		fh->initialized = 1;
		ch->initialized = 1;
		memset(&(ch->vpifparams), 0, sizeof(struct vpif_params));
	}
	/* Increment channel usrs counter */
	ch->usrs++;
	/* Set io_allowed member to false */
	fh->io_allowed[VPIF_VIDEO_INDEX] = 0;
	/* Initialize priority of this instance to default priority */
	fh->prio = V4L2_PRIORITY_UNSET;
	v4l2_prio_open(&ch->prio, &fh->prio);
	mutex_unlock(&common->lock);
	return 0;
}

/**
 * vpif_release : function to clean up file close
 * @filep: file pointer
 *
 * This function deletes buffer queue, frees the buffers and the vpif file
 * handle
 */
static int vpif_release(struct file *filep)
{
	struct vpif_fh *fh = filep->private_data;
	struct channel_obj *ch = fh->channel;
	struct common_obj *common;

	vpif_dbg(2, debug, "vpif_release\n");

	common = &ch->common[VPIF_VIDEO_INDEX];

	mutex_lock(&common->lock);
	/* if this instance is doing IO */
	if (fh->io_allowed[VPIF_VIDEO_INDEX]) {
		/* Reset io_usrs member of channel object */
		common->io_usrs = 0;
		/* Disable channel as per its device type and channel id */
		if (VPIF_CHANNEL0_VIDEO == ch->channel_id) {
			enable_channel0(0);
			channel0_intr_enable(0);
		}
		if ((VPIF_CHANNEL1_VIDEO == ch->channel_id) ||
		    (2 == common->started)) {
			enable_channel1(0);
			channel1_intr_enable(0);
		}
		common->started = 0;
		/* Free buffers allocated */
		vb2_queue_release(&common->buffer_queue);
		vb2_dma_contig_cleanup_ctx(common->alloc_ctx);
	}

	/* Decrement channel usrs counter */
	ch->usrs--;

	/* Close the priority */
	v4l2_prio_close(&ch->prio, fh->prio);

	if (fh->initialized)
		ch->initialized = 0;

	mutex_unlock(&common->lock);
	filep->private_data = NULL;
	kfree(fh);
	return 0;
}

/**
 * vpif_reqbufs() - request buffer handler
 * @file: file ptr
 * @priv: file handle
 * @reqbuf: request buffer structure ptr
 */
static int vpif_reqbufs(struct file *file, void *priv,
			struct v4l2_requestbuffers *reqbuf)
{
	struct vpif_fh *fh = priv;
	struct channel_obj *ch = fh->channel;
	struct common_obj *common;
	u8 index = 0;
	struct vb2_queue *q;
	int ret;

	vpif_dbg(2, debug, "vpif_reqbufs\n");

	/**
	 * This file handle has not initialized the channel,
	 * It is not allowed to do settings
	 */
	if ((VPIF_CHANNEL0_VIDEO == ch->channel_id)
	    || (VPIF_CHANNEL1_VIDEO == ch->channel_id)) {
		if (!fh->initialized) {
			vpif_dbg(1, debug, "Channel Busy\n");
			return -EBUSY;
		}
	}

	if (V4L2_BUF_TYPE_VIDEO_CAPTURE != reqbuf->type || !vpif_dev)
		return -EINVAL;

	index = VPIF_VIDEO_INDEX;

	common = &ch->common[index];

	if (0 != common->io_usrs)
		return -EBUSY;

	/* Initialize videobuf2 queue as per the buffer type */
	common->alloc_ctx = vb2_dma_contig_init_ctx(vpif_dev);
	if (IS_ERR(common->alloc_ctx)) {
		vpif_err("Failed to get the context\n");
		return PTR_ERR(common->alloc_ctx);
	}
	q = &common->buffer_queue;
	q->type = V4L2_BUF_TYPE_VIDEO_CAPTURE;
	q->io_modes = VB2_MMAP | VB2_USERPTR;
	q->drv_priv = fh;
	q->ops = &video_qops;
	q->mem_ops = &vb2_dma_contig_memops;
	q->buf_struct_size = sizeof(struct vpif_cap_buffer);
	q->timestamp_type = V4L2_BUF_FLAG_TIMESTAMP_MONOTONIC;

	ret = vb2_queue_init(q);
	if (ret) {
		vpif_err("vpif_capture: vb2_queue_init() failed\n");
		vb2_dma_contig_cleanup_ctx(common->alloc_ctx);
		return ret;
	}
	/* Set io allowed member of file handle to TRUE */
	fh->io_allowed[index] = 1;
	/* Increment io usrs member of channel object to 1 */
	common->io_usrs = 1;
	/* Store type of memory requested in channel object */
	common->memory = reqbuf->memory;
	INIT_LIST_HEAD(&common->dma_queue);

	/* Allocate buffers */
	return vb2_reqbufs(&common->buffer_queue, reqbuf);
}

/**
 * vpif_querybuf() - query buffer handler
 * @file: file ptr
 * @priv: file handle
 * @buf: v4l2 buffer structure ptr
 */
static int vpif_querybuf(struct file *file, void *priv,
				struct v4l2_buffer *buf)
{
	struct vpif_fh *fh = priv;
	struct channel_obj *ch = fh->channel;
	struct common_obj *common = &ch->common[VPIF_VIDEO_INDEX];

	vpif_dbg(2, debug, "vpif_querybuf\n");

	if (common->fmt.type != buf->type)
		return -EINVAL;

	if (common->memory != V4L2_MEMORY_MMAP) {
		vpif_dbg(1, debug, "Invalid memory\n");
		return -EINVAL;
	}

	return vb2_querybuf(&common->buffer_queue, buf);
}

/**
 * vpif_qbuf() - query buffer handler
 * @file: file ptr
 * @priv: file handle
 * @buf: v4l2 buffer structure ptr
 */
static int vpif_qbuf(struct file *file, void *priv, struct v4l2_buffer *buf)
{

	struct vpif_fh *fh = priv;
	struct channel_obj *ch = fh->channel;
	struct common_obj *common = &ch->common[VPIF_VIDEO_INDEX];
	struct v4l2_buffer tbuf = *buf;

	vpif_dbg(2, debug, "vpif_qbuf\n");

	if (common->fmt.type != tbuf.type) {
		vpif_err("invalid buffer type\n");
		return -EINVAL;
	}

	if (!fh->io_allowed[VPIF_VIDEO_INDEX]) {
		vpif_err("fh io not allowed\n");
		return -EACCES;
	}

	return vb2_qbuf(&common->buffer_queue, buf);
}

/**
 * vpif_dqbuf() - query buffer handler
 * @file: file ptr
 * @priv: file handle
 * @buf: v4l2 buffer structure ptr
 */
static int vpif_dqbuf(struct file *file, void *priv, struct v4l2_buffer *buf)
{
	struct vpif_fh *fh = priv;
	struct channel_obj *ch = fh->channel;
	struct common_obj *common = &ch->common[VPIF_VIDEO_INDEX];

	vpif_dbg(2, debug, "vpif_dqbuf\n");

	return vb2_dqbuf(&common->buffer_queue, buf,
			 (file->f_flags & O_NONBLOCK));
}

/**
 * vpif_streamon() - streamon handler
 * @file: file ptr
 * @priv: file handle
 * @buftype: v4l2 buffer type
 */
static int vpif_streamon(struct file *file, void *priv,
				enum v4l2_buf_type buftype)
{

	struct vpif_fh *fh = priv;
	struct channel_obj *ch = fh->channel;
	struct common_obj *common = &ch->common[VPIF_VIDEO_INDEX];
	struct channel_obj *oth_ch = vpif_obj.dev[!ch->channel_id];
	struct vpif_params *vpif;
	int ret = 0;

	vpif_dbg(2, debug, "vpif_streamon\n");

	vpif = &ch->vpifparams;

	if (buftype != V4L2_BUF_TYPE_VIDEO_CAPTURE) {
		vpif_dbg(1, debug, "buffer type not supported\n");
		return -EINVAL;
	}

	/* If file handle is not allowed IO, return error */
	if (!fh->io_allowed[VPIF_VIDEO_INDEX]) {
		vpif_dbg(1, debug, "io not allowed\n");
		return -EACCES;
	}

	/* If Streaming is already started, return error */
	if (common->started) {
		vpif_dbg(1, debug, "channel->started\n");
		return -EBUSY;
	}

	if ((ch->channel_id == VPIF_CHANNEL0_VIDEO &&
	    oth_ch->common[VPIF_VIDEO_INDEX].started &&
	    vpif->std_info.ycmux_mode == 0) ||
	   ((ch->channel_id == VPIF_CHANNEL1_VIDEO) &&
	    (2 == oth_ch->common[VPIF_VIDEO_INDEX].started))) {
		vpif_dbg(1, debug, "other channel is being used\n");
		return -EBUSY;
	}

	ret = vpif_check_format(ch, &common->fmt.fmt.pix, 0);
	if (ret)
		return ret;

	/* Enable streamon on the sub device */
	ret = v4l2_subdev_call(ch->sd, video, s_stream, 1);

	if (ret && ret != -ENOIOCTLCMD && ret != -ENODEV) {
		vpif_dbg(1, debug, "stream on failed in subdev\n");
		return ret;
	}

	/* Call vb2_streamon to start streaming in videobuf2 */
	ret = vb2_streamon(&common->buffer_queue, buftype);
	if (ret) {
		vpif_dbg(1, debug, "vb2_streamon\n");
		return ret;
	}

	return ret;
}

/**
 * vpif_streamoff() - streamoff handler
 * @file: file ptr
 * @priv: file handle
 * @buftype: v4l2 buffer type
 */
static int vpif_streamoff(struct file *file, void *priv,
				enum v4l2_buf_type buftype)
{

	struct vpif_fh *fh = priv;
	struct channel_obj *ch = fh->channel;
	struct common_obj *common = &ch->common[VPIF_VIDEO_INDEX];
	int ret;

	vpif_dbg(2, debug, "vpif_streamoff\n");

	if (buftype != V4L2_BUF_TYPE_VIDEO_CAPTURE) {
		vpif_dbg(1, debug, "buffer type not supported\n");
		return -EINVAL;
	}

	/* If io is allowed for this file handle, return error */
	if (!fh->io_allowed[VPIF_VIDEO_INDEX]) {
		vpif_dbg(1, debug, "io not allowed\n");
		return -EACCES;
	}

	/* If streaming is not started, return error */
	if (!common->started) {
		vpif_dbg(1, debug, "channel->started\n");
		return -EINVAL;
	}

	/* disable channel */
	if (VPIF_CHANNEL0_VIDEO == ch->channel_id) {
		enable_channel0(0);
		channel0_intr_enable(0);
	} else {
		enable_channel1(0);
		channel1_intr_enable(0);
	}

	common->started = 0;

	ret = v4l2_subdev_call(ch->sd, video, s_stream, 0);

	if (ret && ret != -ENOIOCTLCMD && ret != -ENODEV)
		vpif_dbg(1, debug, "stream off failed in subdev\n");

	return vb2_streamoff(&common->buffer_queue, buftype);
}

/**
 * vpif_input_to_subdev() - Maps input to sub device
 * @vpif_cfg - global config ptr
 * @chan_cfg - channel config ptr
 * @input_index - Given input index from application
 *
 * lookup the sub device information for a given input index.
 * we report all the inputs to application. inputs table also
 * has sub device name for the each input
 */
static int vpif_input_to_subdev(
		struct vpif_capture_config *vpif_cfg,
		struct vpif_capture_chan_config *chan_cfg,
		int input_index)
{
	struct vpif_subdev_info *subdev_info;
	const char *subdev_name;
	int i;

	vpif_dbg(2, debug, "vpif_input_to_subdev\n");

	subdev_name = chan_cfg->inputs[input_index].subdev_name;
	if (subdev_name == NULL)
		return -1;

	/* loop through the sub device list to get the sub device info */
	for (i = 0; i < vpif_cfg->subdev_count; i++) {
		subdev_info = &vpif_cfg->subdev_info[i];
		if (!strcmp(subdev_info->name, subdev_name))
			return i;
	}
	return -1;
}

/**
 * vpif_set_input() - Select an input
 * @vpif_cfg - global config ptr
 * @ch - channel
 * @_index - Given input index from application
 *
 * Select the given input.
 */
static int vpif_set_input(
		struct vpif_capture_config *vpif_cfg,
		struct channel_obj *ch,
		int index)
{
	struct vpif_capture_chan_config *chan_cfg =
			&vpif_cfg->chan_config[ch->channel_id];
	struct vpif_subdev_info *subdev_info = NULL;
	struct v4l2_subdev *sd = NULL;
	u32 input = 0, output = 0;
	int sd_index;
	int ret;

	sd_index = vpif_input_to_subdev(vpif_cfg, chan_cfg, index);
	if (sd_index >= 0) {
		sd = vpif_obj.sd[sd_index];
		subdev_info = &vpif_cfg->subdev_info[sd_index];
	}

	/* first setup input path from sub device to vpif */
	if (sd && vpif_cfg->setup_input_path) {
		ret = vpif_cfg->setup_input_path(ch->channel_id,
				       subdev_info->name);
		if (ret < 0) {
			vpif_dbg(1, debug, "couldn't setup input path for the" \
			" sub device %s, for input index %d\n",
			subdev_info->name, index);
			return ret;
		}
	}

	if (sd) {
		input = chan_cfg->inputs[index].input_route;
		output = chan_cfg->inputs[index].output_route;
		ret = v4l2_subdev_call(sd, video, s_routing,
				input, output, 0);
		if (ret < 0 && ret != -ENOIOCTLCMD) {
			vpif_dbg(1, debug, "Failed to set input\n");
			return ret;
		}
	}
	ch->input_idx = index;
	ch->sd = sd;
	/* copy interface parameters to vpif */
	ch->vpifparams.iface = chan_cfg->vpif_if;

	/* update tvnorms from the sub device input info */
	ch->video_dev->tvnorms = chan_cfg->inputs[index].input.std;
	return 0;
}

/**
 * vpif_querystd() - querystd handler
 * @file: file ptr
 * @priv: file handle
 * @std_id: ptr to std id
 *
 * This function is called to detect standard at the selected input
 */
static int vpif_querystd(struct file *file, void *priv, v4l2_std_id *std_id)
{
	struct vpif_fh *fh = priv;
	struct channel_obj *ch = fh->channel;
	int ret = 0;

	vpif_dbg(2, debug, "vpif_querystd\n");

	/* Call querystd function of decoder device */
	ret = v4l2_subdev_call(ch->sd, video, querystd, std_id);

	if (ret == -ENOIOCTLCMD || ret == -ENODEV)
		return -ENODATA;
	if (ret) {
		vpif_dbg(1, debug, "Failed to query standard for sub devices\n");
		return ret;
	}

	return 0;
}

/**
 * vpif_g_std() - get STD handler
 * @file: file ptr
 * @priv: file handle
 * @std_id: ptr to std id
 */
static int vpif_g_std(struct file *file, void *priv, v4l2_std_id *std)
{
	struct vpif_fh *fh = priv;
	struct channel_obj *ch = fh->channel;

	vpif_dbg(2, debug, "vpif_g_std\n");

	*std = ch->video.stdid;
	return 0;
}

/**
 * vpif_s_std() - set STD handler
 * @file: file ptr
 * @priv: file handle
 * @std_id: ptr to std id
 */
static int vpif_s_std(struct file *file, void *priv, v4l2_std_id std_id)
{
	struct vpif_fh *fh = priv;
	struct channel_obj *ch = fh->channel;
	struct common_obj *common = &ch->common[VPIF_VIDEO_INDEX];
	int ret = 0;

	vpif_dbg(2, debug, "vpif_s_std\n");

	if (common->started) {
		vpif_err("streaming in progress\n");
		return -EBUSY;
	}

	if ((VPIF_CHANNEL0_VIDEO == ch->channel_id) ||
	    (VPIF_CHANNEL1_VIDEO == ch->channel_id)) {
		if (!fh->initialized) {
			vpif_dbg(1, debug, "Channel Busy\n");
			return -EBUSY;
		}
	}

	ret = v4l2_prio_check(&ch->prio, fh->prio);
	if (0 != ret)
		return ret;

	fh->initialized = 1;

	/* Call encoder subdevice function to set the standard */
	ch->video.stdid = std_id;
	memset(&ch->video.dv_timings, 0, sizeof(ch->video.dv_timings));

	/* Get the information about the standard */
	if (vpif_update_std_info(ch)) {
		vpif_err("Error getting the standard info\n");
		return -EINVAL;
	}

	/* Configure the default format information */
	vpif_config_format(ch);

	/* set standard in the sub device */
	ret = v4l2_subdev_call(ch->sd, core, s_std, std_id);
	if (ret && ret != -ENOIOCTLCMD && ret != -ENODEV) {
		vpif_dbg(1, debug, "Failed to set standard for sub devices\n");
		return ret;
	}
	return 0;
}

/**
 * vpif_enum_input() - ENUMINPUT handler
 * @file: file ptr
 * @priv: file handle
 * @input: ptr to input structure
 */
static int vpif_enum_input(struct file *file, void *priv,
				struct v4l2_input *input)
{

	struct vpif_capture_config *config = vpif_dev->platform_data;
	struct vpif_capture_chan_config *chan_cfg;
	struct vpif_fh *fh = priv;
	struct channel_obj *ch = fh->channel;

	chan_cfg = &config->chan_config[ch->channel_id];

	if (input->index >= chan_cfg->input_count) {
		vpif_dbg(1, debug, "Invalid input index\n");
		return -EINVAL;
	}

	memcpy(input, &chan_cfg->inputs[input->index].input,
		sizeof(*input));
	return 0;
}

/**
 * vpif_g_input() - Get INPUT handler
 * @file: file ptr
 * @priv: file handle
 * @index: ptr to input index
 */
static int vpif_g_input(struct file *file, void *priv, unsigned int *index)
{
	struct vpif_fh *fh = priv;
	struct channel_obj *ch = fh->channel;

	*index = ch->input_idx;
	return 0;
}

/**
 * vpif_s_input() - Set INPUT handler
 * @file: file ptr
 * @priv: file handle
 * @index: input index
 */
static int vpif_s_input(struct file *file, void *priv, unsigned int index)
{
	struct vpif_capture_config *config = vpif_dev->platform_data;
	struct vpif_capture_chan_config *chan_cfg;
	struct vpif_fh *fh = priv;
	struct channel_obj *ch = fh->channel;
	struct common_obj *common = &ch->common[VPIF_VIDEO_INDEX];
	int ret;

	chan_cfg = &config->chan_config[ch->channel_id];

	if (index >= chan_cfg->input_count)
		return -EINVAL;

	if (common->started) {
		vpif_err("Streaming in progress\n");
		return -EBUSY;
	}

	if ((VPIF_CHANNEL0_VIDEO == ch->channel_id) ||
	    (VPIF_CHANNEL1_VIDEO == ch->channel_id)) {
		if (!fh->initialized) {
			vpif_dbg(1, debug, "Channel Busy\n");
			return -EBUSY;
		}
	}

	ret = v4l2_prio_check(&ch->prio, fh->prio);
	if (0 != ret)
		return ret;

	fh->initialized = 1;
	return vpif_set_input(config, ch, index);
}

/**
 * vpif_enum_fmt_vid_cap() - ENUM_FMT handler
 * @file: file ptr
 * @priv: file handle
 * @index: input index
 */
static int vpif_enum_fmt_vid_cap(struct file *file, void  *priv,
					struct v4l2_fmtdesc *fmt)
{
	struct vpif_fh *fh = priv;
	struct channel_obj *ch = fh->channel;

	if (fmt->index != 0) {
		vpif_dbg(1, debug, "Invalid format index\n");
		return -EINVAL;
	}

	/* Fill in the information about format */
	if (ch->vpifparams.iface.if_type == VPIF_IF_RAW_BAYER) {
		fmt->type = V4L2_BUF_TYPE_VIDEO_CAPTURE;
		strcpy(fmt->description, "Raw Mode -Bayer Pattern GrRBGb");
		fmt->pixelformat = V4L2_PIX_FMT_SBGGR8;
	} else {
		fmt->type = V4L2_BUF_TYPE_VIDEO_CAPTURE;
		strcpy(fmt->description, "YCbCr4:2:2 YC Planar");
		fmt->pixelformat = V4L2_PIX_FMT_YUV422P;
	}
	return 0;
}

/**
 * vpif_try_fmt_vid_cap() - TRY_FMT handler
 * @file: file ptr
 * @priv: file handle
 * @fmt: ptr to v4l2 format structure
 */
static int vpif_try_fmt_vid_cap(struct file *file, void *priv,
				struct v4l2_format *fmt)
{
	struct vpif_fh *fh = priv;
	struct channel_obj *ch = fh->channel;
	struct v4l2_pix_format *pixfmt = &fmt->fmt.pix;

	return vpif_check_format(ch, pixfmt, 1);
}


/**
 * vpif_g_fmt_vid_cap() - Set INPUT handler
 * @file: file ptr
 * @priv: file handle
 * @fmt: ptr to v4l2 format structure
 */
static int vpif_g_fmt_vid_cap(struct file *file, void *priv,
				struct v4l2_format *fmt)
{
	struct vpif_fh *fh = priv;
	struct channel_obj *ch = fh->channel;
	struct common_obj *common = &ch->common[VPIF_VIDEO_INDEX];

	/* Check the validity of the buffer type */
	if (common->fmt.type != fmt->type)
		return -EINVAL;

	/* Fill in the information about format */
	*fmt = common->fmt;
	return 0;
}

/**
 * vpif_s_fmt_vid_cap() - Set FMT handler
 * @file: file ptr
 * @priv: file handle
 * @fmt: ptr to v4l2 format structure
 */
static int vpif_s_fmt_vid_cap(struct file *file, void *priv,
				struct v4l2_format *fmt)
{
	struct vpif_fh *fh = priv;
	struct channel_obj *ch = fh->channel;
	struct common_obj *common = &ch->common[VPIF_VIDEO_INDEX];
	struct v4l2_pix_format *pixfmt;
	int ret = 0;

	vpif_dbg(2, debug, "%s\n", __func__);

	/* If streaming is started, return error */
	if (common->started) {
		vpif_dbg(1, debug, "Streaming is started\n");
		return -EBUSY;
	}

	if ((VPIF_CHANNEL0_VIDEO == ch->channel_id) ||
	    (VPIF_CHANNEL1_VIDEO == ch->channel_id)) {
		if (!fh->initialized) {
			vpif_dbg(1, debug, "Channel Busy\n");
			return -EBUSY;
		}
	}

	ret = v4l2_prio_check(&ch->prio, fh->prio);
	if (0 != ret)
		return ret;

	fh->initialized = 1;

	pixfmt = &fmt->fmt.pix;
	/* Check for valid field format */
	ret = vpif_check_format(ch, pixfmt, 0);

	if (ret)
		return ret;
	/* store the format in the channel object */
	common->fmt = *fmt;
	return 0;
}

/**
 * vpif_querycap() - QUERYCAP handler
 * @file: file ptr
 * @priv: file handle
 * @cap: ptr to v4l2_capability structure
 */
static int vpif_querycap(struct file *file, void  *priv,
				struct v4l2_capability *cap)
{
	struct vpif_capture_config *config = vpif_dev->platform_data;

	cap->device_caps = V4L2_CAP_VIDEO_CAPTURE | V4L2_CAP_STREAMING;
	cap->capabilities = cap->device_caps | V4L2_CAP_DEVICE_CAPS;
	snprintf(cap->driver, sizeof(cap->driver), "%s", dev_name(vpif_dev));
	snprintf(cap->bus_info, sizeof(cap->bus_info), "platform:%s",
		 dev_name(vpif_dev));
	strlcpy(cap->card, config->card_name, sizeof(cap->card));

	return 0;
}

/**
 * vpif_g_priority() - get priority handler
 * @file: file ptr
 * @priv: file handle
 * @prio: ptr to v4l2_priority structure
 */
static int vpif_g_priority(struct file *file, void *priv,
			   enum v4l2_priority *prio)
{
	struct vpif_fh *fh = priv;
	struct channel_obj *ch = fh->channel;

	*prio = v4l2_prio_max(&ch->prio);

	return 0;
}

/**
 * vpif_s_priority() - set priority handler
 * @file: file ptr
 * @priv: file handle
 * @prio: ptr to v4l2_priority structure
 */
static int vpif_s_priority(struct file *file, void *priv, enum v4l2_priority p)
{
	struct vpif_fh *fh = priv;
	struct channel_obj *ch = fh->channel;

	return v4l2_prio_change(&ch->prio, &fh->prio, p);
}

/**
 * vpif_cropcap() - cropcap handler
 * @file: file ptr
 * @priv: file handle
 * @crop: ptr to v4l2_cropcap structure
 */
static int vpif_cropcap(struct file *file, void *priv,
			struct v4l2_cropcap *crop)
{
	struct vpif_fh *fh = priv;
	struct channel_obj *ch = fh->channel;
	struct common_obj *common = &ch->common[VPIF_VIDEO_INDEX];

	if (V4L2_BUF_TYPE_VIDEO_CAPTURE != crop->type)
		return -EINVAL;

	crop->bounds.left = 0;
	crop->bounds.top = 0;
	crop->bounds.height = common->height;
	crop->bounds.width = common->width;
	crop->defrect = crop->bounds;
	return 0;
}

/**
 * vpif_enum_dv_timings() - ENUM_DV_TIMINGS handler
 * @file: file ptr
 * @priv: file handle
 * @timings: input timings
 */
static int
vpif_enum_dv_timings(struct file *file, void *priv,
		     struct v4l2_enum_dv_timings *timings)
{
	struct vpif_fh *fh = priv;
	struct channel_obj *ch = fh->channel;
	int ret;

	ret = v4l2_subdev_call(ch->sd, video, enum_dv_timings, timings);
	if (ret == -ENOIOCTLCMD || ret == -ENODEV)
		return -EINVAL;
	return ret;
}

/**
 * vpif_query_dv_timings() - QUERY_DV_TIMINGS handler
 * @file: file ptr
 * @priv: file handle
 * @timings: input timings
 */
static int
vpif_query_dv_timings(struct file *file, void *priv,
		      struct v4l2_dv_timings *timings)
{
	struct vpif_fh *fh = priv;
	struct channel_obj *ch = fh->channel;
	int ret;

	ret = v4l2_subdev_call(ch->sd, video, query_dv_timings, timings);
	if (ret == -ENOIOCTLCMD || ret == -ENODEV)
		return -ENODATA;
	return ret;
}

/**
 * vpif_s_dv_timings() - S_DV_TIMINGS handler
 * @file: file ptr
 * @priv: file handle
 * @timings: digital video timings
 */
static int vpif_s_dv_timings(struct file *file, void *priv,
		struct v4l2_dv_timings *timings)
{
	struct vpif_fh *fh = priv;
	struct channel_obj *ch = fh->channel;
	struct vpif_params *vpifparams = &ch->vpifparams;
	struct vpif_channel_config_params *std_info = &vpifparams->std_info;
	struct video_obj *vid_ch = &ch->video;
	struct v4l2_bt_timings *bt = &vid_ch->dv_timings.bt;
	int ret;

	if (timings->type != V4L2_DV_BT_656_1120) {
		vpif_dbg(2, debug, "Timing type not defined\n");
		return -EINVAL;
	}

	/* Configure subdevice timings, if any */
	ret = v4l2_subdev_call(ch->sd, video, s_dv_timings, timings);
	if (ret == -ENOIOCTLCMD || ret == -ENODEV)
		ret = 0;
	if (ret < 0) {
		vpif_dbg(2, debug, "Error setting custom DV timings\n");
		return ret;
	}

	if (!(timings->bt.width && timings->bt.height &&
				(timings->bt.hbackporch ||
				 timings->bt.hfrontporch ||
				 timings->bt.hsync) &&
				timings->bt.vfrontporch &&
				(timings->bt.vbackporch ||
				 timings->bt.vsync))) {
		vpif_dbg(2, debug, "Timings for width, height, "
				"horizontal back porch, horizontal sync, "
				"horizontal front porch, vertical back porch, "
				"vertical sync and vertical back porch "
				"must be defined\n");
		return -EINVAL;
	}

	vid_ch->dv_timings = *timings;

	/* Configure video port timings */

	std_info->eav2sav = V4L2_DV_BT_BLANKING_WIDTH(bt) - 8;
	std_info->sav2eav = bt->width;

	std_info->l1 = 1;
	std_info->l3 = bt->vsync + bt->vbackporch + 1;

	std_info->vsize = V4L2_DV_BT_FRAME_HEIGHT(bt);
	if (bt->interlaced) {
		if (bt->il_vbackporch || bt->il_vfrontporch || bt->il_vsync) {
			std_info->l5 = std_info->vsize/2 -
				(bt->vfrontporch - 1);
			std_info->l7 = std_info->vsize/2 + 1;
			std_info->l9 = std_info->l7 + bt->il_vsync +
				bt->il_vbackporch + 1;
			std_info->l11 = std_info->vsize -
				(bt->il_vfrontporch - 1);
		} else {
			vpif_dbg(2, debug, "Required timing values for "
					"interlaced BT format missing\n");
			return -EINVAL;
		}
	} else {
		std_info->l5 = std_info->vsize - (bt->vfrontporch - 1);
	}
	strncpy(std_info->name, "Custom timings BT656/1120", VPIF_MAX_NAME);
	std_info->width = bt->width;
	std_info->height = bt->height;
	std_info->frm_fmt = bt->interlaced ? 0 : 1;
	std_info->ycmux_mode = 0;
	std_info->capture_format = 0;
	std_info->vbi_supported = 0;
	std_info->hd_sd = 1;
	std_info->stdid = 0;

	vid_ch->stdid = 0;
	return 0;
}

/**
 * vpif_g_dv_timings() - G_DV_TIMINGS handler
 * @file: file ptr
 * @priv: file handle
 * @timings: digital video timings
 */
static int vpif_g_dv_timings(struct file *file, void *priv,
		struct v4l2_dv_timings *timings)
{
	struct vpif_fh *fh = priv;
	struct channel_obj *ch = fh->channel;
	struct video_obj *vid_ch = &ch->video;

	*timings = vid_ch->dv_timings;

	return 0;
}

/*
 * vpif_log_status() - Status information
 * @file: file ptr
 * @priv: file handle
 *
 * Returns zero.
 */
static int vpif_log_status(struct file *filep, void *priv)
{
	/* status for sub devices */
	v4l2_device_call_all(&vpif_obj.v4l2_dev, 0, core, log_status);

	return 0;
}

/* vpif capture ioctl operations */
static const struct v4l2_ioctl_ops vpif_ioctl_ops = {
	.vidioc_querycap        	= vpif_querycap,
	.vidioc_g_priority		= vpif_g_priority,
	.vidioc_s_priority		= vpif_s_priority,
	.vidioc_enum_fmt_vid_cap	= vpif_enum_fmt_vid_cap,
	.vidioc_g_fmt_vid_cap  		= vpif_g_fmt_vid_cap,
	.vidioc_s_fmt_vid_cap		= vpif_s_fmt_vid_cap,
	.vidioc_try_fmt_vid_cap		= vpif_try_fmt_vid_cap,
	.vidioc_enum_input		= vpif_enum_input,
	.vidioc_s_input			= vpif_s_input,
	.vidioc_g_input			= vpif_g_input,
	.vidioc_reqbufs         	= vpif_reqbufs,
	.vidioc_querybuf        	= vpif_querybuf,
	.vidioc_querystd		= vpif_querystd,
	.vidioc_s_std           	= vpif_s_std,
	.vidioc_g_std			= vpif_g_std,
	.vidioc_qbuf            	= vpif_qbuf,
	.vidioc_dqbuf           	= vpif_dqbuf,
	.vidioc_streamon        	= vpif_streamon,
	.vidioc_streamoff       	= vpif_streamoff,
	.vidioc_cropcap         	= vpif_cropcap,
	.vidioc_enum_dv_timings         = vpif_enum_dv_timings,
	.vidioc_query_dv_timings        = vpif_query_dv_timings,
	.vidioc_s_dv_timings            = vpif_s_dv_timings,
	.vidioc_g_dv_timings            = vpif_g_dv_timings,
	.vidioc_log_status		= vpif_log_status,
};

/* vpif file operations */
static struct v4l2_file_operations vpif_fops = {
	.owner = THIS_MODULE,
	.open = vpif_open,
	.release = vpif_release,
	.unlocked_ioctl = video_ioctl2,
	.mmap = vpif_mmap,
	.poll = vpif_poll
};

/* vpif video template */
static struct video_device vpif_video_template = {
	.name		= "vpif",
	.fops		= &vpif_fops,
	.minor		= -1,
	.ioctl_ops	= &vpif_ioctl_ops,
};

/**
 * initialize_vpif() - Initialize vpif data structures
 *
 * Allocate memory for data structures and initialize them
 */
static int initialize_vpif(void)
{
	int err = 0, i, j;
	int free_channel_objects_index;

	/* Default number of buffers should be 3 */
	if ((ch0_numbuffers > 0) &&
	    (ch0_numbuffers < config_params.min_numbuffers))
		ch0_numbuffers = config_params.min_numbuffers;
	if ((ch1_numbuffers > 0) &&
	    (ch1_numbuffers < config_params.min_numbuffers))
		ch1_numbuffers = config_params.min_numbuffers;

	/* Set buffer size to min buffers size if it is invalid */
	if (ch0_bufsize < config_params.min_bufsize[VPIF_CHANNEL0_VIDEO])
		ch0_bufsize =
		    config_params.min_bufsize[VPIF_CHANNEL0_VIDEO];
	if (ch1_bufsize < config_params.min_bufsize[VPIF_CHANNEL1_VIDEO])
		ch1_bufsize =
		    config_params.min_bufsize[VPIF_CHANNEL1_VIDEO];

	config_params.numbuffers[VPIF_CHANNEL0_VIDEO] = ch0_numbuffers;
	config_params.numbuffers[VPIF_CHANNEL1_VIDEO] = ch1_numbuffers;
	if (ch0_numbuffers) {
		config_params.channel_bufsize[VPIF_CHANNEL0_VIDEO]
		    = ch0_bufsize;
	}
	if (ch1_numbuffers) {
		config_params.channel_bufsize[VPIF_CHANNEL1_VIDEO]
		    = ch1_bufsize;
	}

	/* Allocate memory for six channel objects */
	for (i = 0; i < VPIF_CAPTURE_MAX_DEVICES; i++) {
		vpif_obj.dev[i] =
		    kzalloc(sizeof(*vpif_obj.dev[i]), GFP_KERNEL);
		/* If memory allocation fails, return error */
		if (!vpif_obj.dev[i]) {
			free_channel_objects_index = i;
			err = -ENOMEM;
			goto vpif_init_free_channel_objects;
		}
	}
	return 0;

vpif_init_free_channel_objects:
	for (j = 0; j < free_channel_objects_index; j++)
		kfree(vpif_obj.dev[j]);
	return err;
}

static int vpif_async_bound(struct v4l2_async_notifier *notifier,
			    struct v4l2_subdev *subdev,
			    struct v4l2_async_subdev *asd)
{
	int i;

	for (i = 0; i < vpif_obj.config->subdev_count; i++)
		if (!strcmp(vpif_obj.config->subdev_info[i].name,
			    subdev->name)) {
			vpif_obj.sd[i] = subdev;
			return 0;
		}

	return -EINVAL;
}

static int vpif_probe_complete(void)
{
	struct common_obj *common;
	struct channel_obj *ch;
	int i, j, err, k;

	for (j = 0; j < VPIF_CAPTURE_MAX_DEVICES; j++) {
		ch = vpif_obj.dev[j];
		ch->channel_id = j;
		common = &(ch->common[VPIF_VIDEO_INDEX]);
		spin_lock_init(&common->irqlock);
		mutex_init(&common->lock);
		ch->video_dev->lock = &common->lock;
		/* Initialize prio member of channel object */
		v4l2_prio_init(&ch->prio);
		video_set_drvdata(ch->video_dev, ch);

		/* select input 0 */
		err = vpif_set_input(vpif_obj.config, ch, 0);
		if (err)
			goto probe_out;

		err = video_register_device(ch->video_dev,
					    VFL_TYPE_GRABBER, (j ? 1 : 0));
		if (err)
			goto probe_out;
	}

	v4l2_info(&vpif_obj.v4l2_dev, "VPIF capture driver initialized\n");
	return 0;

probe_out:
	for (k = 0; k < j; k++) {
		/* Get the pointer to the channel object */
		ch = vpif_obj.dev[k];
		/* Unregister video device */
		video_unregister_device(ch->video_dev);
	}
	kfree(vpif_obj.sd);
	for (i = 0; i < VPIF_CAPTURE_MAX_DEVICES; i++) {
		ch = vpif_obj.dev[i];
		/* Note: does nothing if ch->video_dev == NULL */
		video_device_release(ch->video_dev);
	}
	v4l2_device_unregister(&vpif_obj.v4l2_dev);

	return err;
}

static int vpif_async_complete(struct v4l2_async_notifier *notifier)
{
	return vpif_probe_complete();
}

/**
 * vpif_probe : This function probes the vpif capture driver
 * @pdev: platform device pointer
 *
 * This creates device entries by register itself to the V4L2 driver and
 * initializes fields of each channel objects
 */
static __init int vpif_probe(struct platform_device *pdev)
{
	struct vpif_subdev_info *subdevdata;
	int i, j, err;
	int res_idx = 0;
	struct i2c_adapter *i2c_adap;
	struct channel_obj *ch;
	struct video_device *vfd;
	struct resource *res;
	int subdev_count;
	size_t size;

	vpif_dev = &pdev->dev;

	err = initialize_vpif();
	if (err) {
		v4l2_err(vpif_dev->driver, "Error initializing vpif\n");
		return err;
	}

	err = v4l2_device_register(vpif_dev, &vpif_obj.v4l2_dev);
	if (err) {
		v4l2_err(vpif_dev->driver, "Error registering v4l2 device\n");
		return err;
	}

	while ((res = platform_get_resource(pdev, IORESOURCE_IRQ, res_idx))) {
		err = devm_request_irq(&pdev->dev, res->start, vpif_channel_isr,
					IRQF_SHARED, "VPIF_Capture",
					(void *)(&vpif_obj.dev[res_idx]->
					channel_id));
		if (err) {
			err = -EINVAL;
			goto vpif_unregister;
		}
		res_idx++;
	}

	for (i = 0; i < VPIF_CAPTURE_MAX_DEVICES; i++) {
		/* Get the pointer to the channel object */
		ch = vpif_obj.dev[i];
		/* Allocate memory for video device */
		vfd = video_device_alloc();
		if (NULL == vfd) {
			for (j = 0; j < i; j++) {
				ch = vpif_obj.dev[j];
				video_device_release(ch->video_dev);
			}
			err = -ENOMEM;
			goto vpif_unregister;
		}

		/* Initialize field of video device */
		*vfd = vpif_video_template;
		vfd->v4l2_dev = &vpif_obj.v4l2_dev;
		vfd->release = video_device_release;
		snprintf(vfd->name, sizeof(vfd->name),
			 "VPIF_Capture_DRIVER_V%s",
			 VPIF_CAPTURE_VERSION);
		/* Set video_dev to the video device */
		ch->video_dev = vfd;
	}

	res = platform_get_resource(pdev, IORESOURCE_MEM, 0);
	if (res) {
		size = resource_size(res);
		/* The resources are divided into two equal memory and when we
		 * have HD output we can add them together
		 */
		for (j = 0; j < VPIF_CAPTURE_MAX_DEVICES; j++) {
			ch = vpif_obj.dev[j];
			ch->channel_id = j;
			/* only enabled if second resource exists */
			config_params.video_limit[ch->channel_id] = 0;
			if (size)
				config_params.video_limit[ch->channel_id] =
									size/2;
		}
	}

	vpif_obj.config = pdev->dev.platform_data;

	subdev_count = vpif_obj.config->subdev_count;
	vpif_obj.sd = kzalloc(sizeof(struct v4l2_subdev *) * subdev_count,
				GFP_KERNEL);
	if (vpif_obj.sd == NULL) {
		vpif_err("unable to allocate memory for subdevice pointers\n");
		err = -ENOMEM;
		goto vpif_sd_error;
	}

	if (!vpif_obj.config->asd_sizes) {
		i2c_adap = i2c_get_adapter(1);
		for (i = 0; i < subdev_count; i++) {
			subdevdata = &vpif_obj.config->subdev_info[i];
			vpif_obj.sd[i] =
				v4l2_i2c_new_subdev_board(&vpif_obj.v4l2_dev,
							  i2c_adap,
							  &subdevdata->
							  board_info,
							  NULL);

			if (!vpif_obj.sd[i]) {
				vpif_err("Error registering v4l2 subdevice\n");
<<<<<<< HEAD
				err = -ENOMEM;
=======
				err = -ENODEV;
>>>>>>> d8ec26d7
				goto probe_subdev_out;
			}
			v4l2_info(&vpif_obj.v4l2_dev,
				  "registered sub device %s\n",
				   subdevdata->name);
		}
		vpif_probe_complete();
	} else {
		vpif_obj.notifier.subdevs = vpif_obj.config->asd;
		vpif_obj.notifier.num_subdevs = vpif_obj.config->asd_sizes[0];
		vpif_obj.notifier.bound = vpif_async_bound;
		vpif_obj.notifier.complete = vpif_async_complete;
		err = v4l2_async_notifier_register(&vpif_obj.v4l2_dev,
						   &vpif_obj.notifier);
		if (err) {
			vpif_err("Error registering async notifier\n");
			err = -EINVAL;
			goto probe_subdev_out;
		}
	}

	return 0;

probe_subdev_out:
	/* free sub devices memory */
	kfree(vpif_obj.sd);

vpif_sd_error:
	for (i = 0; i < VPIF_CAPTURE_MAX_DEVICES; i++) {
		ch = vpif_obj.dev[i];
		/* Note: does nothing if ch->video_dev == NULL */
		video_device_release(ch->video_dev);
	}
vpif_unregister:
	v4l2_device_unregister(&vpif_obj.v4l2_dev);

	return err;
}

/**
 * vpif_remove() - driver remove handler
 * @device: ptr to platform device structure
 *
 * The vidoe device is unregistered
 */
static int vpif_remove(struct platform_device *device)
{
	struct channel_obj *ch;
	int i;

	v4l2_device_unregister(&vpif_obj.v4l2_dev);

	kfree(vpif_obj.sd);
	/* un-register device */
	for (i = 0; i < VPIF_CAPTURE_MAX_DEVICES; i++) {
		/* Get the pointer to the channel object */
		ch = vpif_obj.dev[i];
		/* Unregister video device */
		video_unregister_device(ch->video_dev);
		kfree(vpif_obj.dev[i]);
	}
	return 0;
}

#ifdef CONFIG_PM
/**
 * vpif_suspend: vpif device suspend
 */
static int vpif_suspend(struct device *dev)
{

	struct common_obj *common;
	struct channel_obj *ch;
	int i;

	for (i = 0; i < VPIF_CAPTURE_MAX_DEVICES; i++) {
		/* Get the pointer to the channel object */
		ch = vpif_obj.dev[i];
		common = &ch->common[VPIF_VIDEO_INDEX];
		mutex_lock(&common->lock);
		if (ch->usrs && common->io_usrs) {
			/* Disable channel */
			if (ch->channel_id == VPIF_CHANNEL0_VIDEO) {
				enable_channel0(0);
				channel0_intr_enable(0);
			}
			if (ch->channel_id == VPIF_CHANNEL1_VIDEO ||
			    common->started == 2) {
				enable_channel1(0);
				channel1_intr_enable(0);
			}
		}
		mutex_unlock(&common->lock);
	}

	return 0;
}

/*
 * vpif_resume: vpif device suspend
 */
static int vpif_resume(struct device *dev)
{
	struct common_obj *common;
	struct channel_obj *ch;
	int i;

	for (i = 0; i < VPIF_CAPTURE_MAX_DEVICES; i++) {
		/* Get the pointer to the channel object */
		ch = vpif_obj.dev[i];
		common = &ch->common[VPIF_VIDEO_INDEX];
		mutex_lock(&common->lock);
		if (ch->usrs && common->io_usrs) {
			/* Disable channel */
			if (ch->channel_id == VPIF_CHANNEL0_VIDEO) {
				enable_channel0(1);
				channel0_intr_enable(1);
			}
			if (ch->channel_id == VPIF_CHANNEL1_VIDEO ||
			    common->started == 2) {
				enable_channel1(1);
				channel1_intr_enable(1);
			}
		}
		mutex_unlock(&common->lock);
	}

	return 0;
}

static const struct dev_pm_ops vpif_dev_pm_ops = {
	.suspend = vpif_suspend,
	.resume = vpif_resume,
};

#define vpif_pm_ops (&vpif_dev_pm_ops)
#else
#define vpif_pm_ops NULL
#endif

static __refdata struct platform_driver vpif_driver = {
	.driver	= {
		.name	= "vpif_capture",
		.owner	= THIS_MODULE,
		.pm	= vpif_pm_ops,
	},
	.probe = vpif_probe,
	.remove = vpif_remove,
};

module_platform_driver(vpif_driver);<|MERGE_RESOLUTION|>--- conflicted
+++ resolved
@@ -2154,11 +2154,7 @@
 
 			if (!vpif_obj.sd[i]) {
 				vpif_err("Error registering v4l2 subdevice\n");
-<<<<<<< HEAD
-				err = -ENOMEM;
-=======
 				err = -ENODEV;
->>>>>>> d8ec26d7
 				goto probe_subdev_out;
 			}
 			v4l2_info(&vpif_obj.v4l2_dev,
