--- conflicted
+++ resolved
@@ -625,17 +625,10 @@
 	saa7134_set_decoder(dev);
 
 	if (card_in(dev, dev->ctl_input).tv)
-<<<<<<< HEAD
-		saa_call_all(dev, tuner, s_std, dev->tvnorm->id);
-	/* Set the correct norm for the saa6752hs. This function
-	   does nothing if there is no saa6752hs. */
-	saa_call_empress(dev, tuner, s_std, dev->tvnorm->id);
-=======
 		saa_call_all(dev, core, s_std, dev->tvnorm->id);
 	/* Set the correct norm for the saa6752hs. This function
 	   does nothing if there is no saa6752hs. */
 	saa_call_empress(dev, core, s_std, dev->tvnorm->id);
->>>>>>> 93cfb3c9
 }
 
 static void set_h_prescale(struct saa7134_dev *dev, int task, int prescale)
@@ -1503,11 +1496,7 @@
 	saa_andorb(SAA7134_OFMT_DATA_A, 0x1f, 0);
 	saa_andorb(SAA7134_OFMT_DATA_B, 0x1f, 0);
 
-<<<<<<< HEAD
-	saa_call_all(dev, core, s_standby, 0);
-=======
 	saa_call_all(dev, tuner, s_standby);
->>>>>>> 93cfb3c9
 	if (fh->radio)
 		saa_call_all(dev, core, ioctl, RDS_CMD_CLOSE, &cmd);
 
